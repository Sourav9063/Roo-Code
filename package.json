--- conflicted
+++ resolved
@@ -348,16 +348,12 @@
 		"clean:extension": "rimraf bin dist out",
 		"clean:webview": "cd webview-ui && npm run clean",
 		"clean:e2e": "cd e2e && npm run clean",
-<<<<<<< HEAD
+		"clean:benchmark": "cd benchmark && npm run clean",
 		"vscode-test": "npm-run-all -l -p vscode-test:*",
 		"vscode-test:extension": "tsc -p . --outDir out && node esbuild.js",
 		"vscode-test:webview": "cd webview-ui && npm run build",
-		"update-contributors": "node scripts/update-contributors.js"
-=======
-		"clean:benchmark": "cd benchmark && npm run clean",
 		"update-contributors": "node scripts/update-contributors.js",
 		"generate-types": "tsx scripts/generate-types.mts"
->>>>>>> d4c74936
 	},
 	"dependencies": {
 		"@anthropic-ai/bedrock-sdk": "^0.10.2",
