import { z } from "zod"

import { providerNames } from "./provider-settings.js"
import { clineMessageSchema } from "./message.js"

/**
 * TelemetrySetting
 */

export const telemetrySettings = ["unset", "enabled", "disabled"] as const

export const telemetrySettingsSchema = z.enum(telemetrySettings)

export type TelemetrySetting = z.infer<typeof telemetrySettingsSchema>

/**
 * TelemetryEventName
 */

export enum TelemetryEventName {
	TASK_CREATED = "Task Created",
	TASK_RESTARTED = "Task Reopened",
	TASK_COMPLETED = "Task Completed",
	TASK_MESSAGE = "Task Message",
	TASK_CONVERSATION_MESSAGE = "Conversation Message",
	LLM_COMPLETION = "LLM Completion",
	MODE_SWITCH = "Mode Switched",
	MODE_SELECTOR_OPENED = "Mode Selector Opened",
	TOOL_USED = "Tool Used",

	CHECKPOINT_CREATED = "Checkpoint Created",
	CHECKPOINT_RESTORED = "Checkpoint Restored",
	CHECKPOINT_DIFFED = "Checkpoint Diffed",

	TAB_SHOWN = "Tab Shown",
	MODE_SETTINGS_CHANGED = "Mode Setting Changed",
	CUSTOM_MODE_CREATED = "Custom Mode Created",

	CONTEXT_CONDENSED = "Context Condensed",
	SLIDING_WINDOW_TRUNCATION = "Sliding Window Truncation",

	CODE_ACTION_USED = "Code Action Used",
	PROMPT_ENHANCED = "Prompt Enhanced",

	TITLE_BUTTON_CLICKED = "Title Button Clicked",

	AUTHENTICATION_INITIATED = "Authentication Initiated",

	MARKETPLACE_ITEM_INSTALLED = "Marketplace Item Installed",
	MARKETPLACE_ITEM_REMOVED = "Marketplace Item Removed",
	MARKETPLACE_TAB_VIEWED = "Marketplace Tab Viewed",
	MARKETPLACE_INSTALL_BUTTON_CLICKED = "Marketplace Install Button Clicked",

	SHARE_BUTTON_CLICKED = "Share Button Clicked",
	SHARE_ORGANIZATION_CLICKED = "Share Organization Clicked",
	SHARE_PUBLIC_CLICKED = "Share Public Clicked",
	SHARE_CONNECT_TO_CLOUD_CLICKED = "Share Connect To Cloud Clicked",

	ACCOUNT_CONNECT_CLICKED = "Account Connect Clicked",
	ACCOUNT_CONNECT_SUCCESS = "Account Connect Success",
	ACCOUNT_LOGOUT_CLICKED = "Account Logout Clicked",
	ACCOUNT_LOGOUT_SUCCESS = "Account Logout Success",

	SCHEMA_VALIDATION_ERROR = "Schema Validation Error",
	DIFF_APPLICATION_ERROR = "Diff Application Error",
	SHELL_INTEGRATION_ERROR = "Shell Integration Error",
	CONSECUTIVE_MISTAKE_ERROR = "Consecutive Mistake Error",
<<<<<<< HEAD
	TOOL_TIMEOUT = "Tool Timeout",
=======
	CODE_INDEX_ERROR = "Code Index Error",
>>>>>>> 6cf376f8
}

/**
 * TelemetryProperties
 */

export const appPropertiesSchema = z.object({
	appName: z.string(),
	appVersion: z.string(),
	vscodeVersion: z.string(),
	platform: z.string(),
	editorName: z.string(),
	language: z.string(),
	mode: z.string(),
	cloudIsAuthenticated: z.boolean().optional(),
})

export const taskPropertiesSchema = z.object({
	taskId: z.string().optional(),
	apiProvider: z.enum(providerNames).optional(),
	modelId: z.string().optional(),
	diffStrategy: z.string().optional(),
	isSubtask: z.boolean().optional(),
	todos: z
		.object({
			total: z.number(),
			completed: z.number(),
			inProgress: z.number(),
			pending: z.number(),
		})
		.optional(),
})

export const gitPropertiesSchema = z.object({
	repositoryUrl: z.string().optional(),
	repositoryName: z.string().optional(),
	defaultBranch: z.string().optional(),
})

export const telemetryPropertiesSchema = z.object({
	...appPropertiesSchema.shape,
	...taskPropertiesSchema.shape,
	...gitPropertiesSchema.shape,
})

export type TelemetryProperties = z.infer<typeof telemetryPropertiesSchema>
export type GitProperties = z.infer<typeof gitPropertiesSchema>

/**
 * TelemetryEvent
 */

export type TelemetryEvent = {
	event: TelemetryEventName
	// eslint-disable-next-line @typescript-eslint/no-explicit-any
	properties?: Record<string, any>
}

/**
 * RooCodeTelemetryEvent
 */

export const rooCodeTelemetryEventSchema = z.discriminatedUnion("type", [
	z.object({
		type: z.enum([
			TelemetryEventName.TASK_CREATED,
			TelemetryEventName.TASK_RESTARTED,
			TelemetryEventName.TASK_COMPLETED,
			TelemetryEventName.TASK_CONVERSATION_MESSAGE,
			TelemetryEventName.MODE_SWITCH,
			TelemetryEventName.MODE_SELECTOR_OPENED,
			TelemetryEventName.TOOL_USED,
			TelemetryEventName.CHECKPOINT_CREATED,
			TelemetryEventName.CHECKPOINT_RESTORED,
			TelemetryEventName.CHECKPOINT_DIFFED,
			TelemetryEventName.CODE_ACTION_USED,
			TelemetryEventName.PROMPT_ENHANCED,
			TelemetryEventName.TITLE_BUTTON_CLICKED,
			TelemetryEventName.AUTHENTICATION_INITIATED,
			TelemetryEventName.MARKETPLACE_ITEM_INSTALLED,
			TelemetryEventName.MARKETPLACE_ITEM_REMOVED,
			TelemetryEventName.MARKETPLACE_TAB_VIEWED,
			TelemetryEventName.MARKETPLACE_INSTALL_BUTTON_CLICKED,
			TelemetryEventName.SHARE_BUTTON_CLICKED,
			TelemetryEventName.SHARE_ORGANIZATION_CLICKED,
			TelemetryEventName.SHARE_PUBLIC_CLICKED,
			TelemetryEventName.SHARE_CONNECT_TO_CLOUD_CLICKED,
			TelemetryEventName.ACCOUNT_CONNECT_CLICKED,
			TelemetryEventName.ACCOUNT_CONNECT_SUCCESS,
			TelemetryEventName.ACCOUNT_LOGOUT_CLICKED,
			TelemetryEventName.ACCOUNT_LOGOUT_SUCCESS,
			TelemetryEventName.SCHEMA_VALIDATION_ERROR,
			TelemetryEventName.DIFF_APPLICATION_ERROR,
			TelemetryEventName.SHELL_INTEGRATION_ERROR,
			TelemetryEventName.CONSECUTIVE_MISTAKE_ERROR,
			TelemetryEventName.CODE_INDEX_ERROR,
			TelemetryEventName.CONTEXT_CONDENSED,
			TelemetryEventName.SLIDING_WINDOW_TRUNCATION,
			TelemetryEventName.TAB_SHOWN,
			TelemetryEventName.MODE_SETTINGS_CHANGED,
			TelemetryEventName.CUSTOM_MODE_CREATED,
			TelemetryEventName.TOOL_TIMEOUT,
		]),
		properties: telemetryPropertiesSchema,
	}),
	z.object({
		type: z.literal(TelemetryEventName.TASK_MESSAGE),
		properties: z.object({
			...telemetryPropertiesSchema.shape,
			taskId: z.string(),
			message: clineMessageSchema,
		}),
	}),
	z.object({
		type: z.literal(TelemetryEventName.LLM_COMPLETION),
		properties: z.object({
			...telemetryPropertiesSchema.shape,
			inputTokens: z.number(),
			outputTokens: z.number(),
			cacheReadTokens: z.number().optional(),
			cacheWriteTokens: z.number().optional(),
			cost: z.number().optional(),
		}),
	}),
])

export type RooCodeTelemetryEvent = z.infer<typeof rooCodeTelemetryEventSchema>

/**
 * TelemetryEventSubscription
 */

export type TelemetryEventSubscription =
	| { type: "include"; events: TelemetryEventName[] }
	| { type: "exclude"; events: TelemetryEventName[] }

/**
 * TelemetryPropertiesProvider
 */

export interface TelemetryPropertiesProvider {
	getTelemetryProperties(): Promise<TelemetryProperties>
}

/**
 * TelemetryClient
 */

export interface TelemetryClient {
	subscription?: TelemetryEventSubscription

	setProvider(provider: TelemetryPropertiesProvider): void
	capture(options: TelemetryEvent): Promise<void>
	updateTelemetryState(didUserOptIn: boolean): void
	isTelemetryEnabled(): boolean
	shutdown(): Promise<void>
}<|MERGE_RESOLUTION|>--- conflicted
+++ resolved
@@ -65,11 +65,8 @@
 	DIFF_APPLICATION_ERROR = "Diff Application Error",
 	SHELL_INTEGRATION_ERROR = "Shell Integration Error",
 	CONSECUTIVE_MISTAKE_ERROR = "Consecutive Mistake Error",
-<<<<<<< HEAD
 	TOOL_TIMEOUT = "Tool Timeout",
-=======
 	CODE_INDEX_ERROR = "Code Index Error",
->>>>>>> 6cf376f8
 }
 
 /**
