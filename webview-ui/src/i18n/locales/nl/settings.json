{
	"common": {
		"save": "Opslaan",
		"done": "Gereed",
		"cancel": "Annuleren",
		"reset": "Resetten",
		"select": "Selecteren",
		"add": "Header toevoegen",
		"remove": "Verwijderen"
	},
	"header": {
		"title": "Instellingen",
		"saveButtonTooltip": "Wijzigingen opslaan",
		"nothingChangedTooltip": "Niets gewijzigd",
		"doneButtonTooltip": "Niet-opgeslagen wijzigingen negeren en instellingen sluiten"
	},
	"unsavedChangesDialog": {
		"title": "Niet-opgeslagen wijzigingen",
		"description": "Wil je de wijzigingen negeren en doorgaan?",
		"cancelButton": "Annuleren",
		"discardButton": "Wijzigingen negeren"
	},
	"sections": {
		"providers": "Providers",
		"autoApprove": "Auto-goedkeuren",
		"browser": "Browser",
		"checkpoints": "Checkpoints",
		"notifications": "Meldingen",
		"contextManagement": "Context",
		"terminal": "Terminal",
		"prompts": "Prompts",
		"experimental": "Experimenteel",
		"language": "Taal",
		"about": "Over Roo Code"
	},
	"prompts": {
		"description": "Configureer ondersteuningsprompts die worden gebruikt voor snelle acties zoals het verbeteren van prompts, het uitleggen van code en het oplossen van problemen. Deze prompts helpen Roo om betere ondersteuning te bieden voor veelvoorkomende ontwikkelingstaken."
	},
	"codeIndex": {
		"title": "Codebase indexering",
		"enableLabel": "Codebase indexering inschakelen",
		"enableDescription": "Code-indexering inschakelen voor verbeterde zoekresultaten en contextbegrip",
		"providerLabel": "Embeddings provider",
		"selectProviderPlaceholder": "Selecteer provider",
		"openaiProvider": "OpenAI",
		"ollamaProvider": "Ollama",
		"geminiProvider": "Gemini",
		"geminiApiKeyLabel": "API-sleutel:",
		"geminiApiKeyPlaceholder": "Voer uw Gemini API-sleutel in",
		"openaiCompatibleProvider": "OpenAI-compatibel",
		"openAiKeyLabel": "OpenAI API-sleutel",
		"openAiKeyPlaceholder": "Voer uw OpenAI API-sleutel in",
		"openAiCompatibleBaseUrlLabel": "Basis-URL",
		"openAiCompatibleApiKeyLabel": "API-sleutel",
		"openAiCompatibleApiKeyPlaceholder": "Voer uw API-sleutel in",
		"openAiCompatibleModelDimensionLabel": "Embedding Dimensie:",
		"modelDimensionLabel": "Model Dimensie",
		"openAiCompatibleModelDimensionPlaceholder": "bijv., 1536",
		"openAiCompatibleModelDimensionDescription": "De embedding dimensie (uitvoergrootte) voor uw model. Controleer de documentatie van uw provider voor deze waarde. Veelvoorkomende waarden: 384, 768, 1536, 3072.",
		"modelLabel": "Model",
		"selectModelPlaceholder": "Selecteer model",
		"ollamaUrlLabel": "Ollama URL:",
		"qdrantUrlLabel": "Qdrant URL",
		"qdrantKeyLabel": "Qdrant-sleutel:",
		"startIndexingButton": "Start",
		"clearIndexDataButton": "Index wissen",
		"unsavedSettingsMessage": "Sla je instellingen op voordat je het indexeringsproces start.",
		"clearDataDialog": {
			"title": "Weet je het zeker?",
			"description": "Deze actie kan niet ongedaan worden gemaakt. Dit zal je codebase-indexgegevens permanent verwijderen.",
			"cancelButton": "Annuleren",
			"confirmButton": "Gegevens wissen"
		},
		"description": "Configureer codebase-indexeringsinstellingen om semantisch zoeken voor je project in te schakelen. <0>Meer informatie</0>",
		"statusTitle": "Status",
		"settingsTitle": "Indexeringsinstellingen",
		"disabledMessage": "Codebase-indexering is momenteel uitgeschakeld. Schakel het in de algemene instellingen in om indexeringsopties te configureren.",
		"embedderProviderLabel": "Embedder Provider",
		"modelPlaceholder": "Voer modelnaam in",
		"selectModel": "Selecteer een model",
		"ollamaBaseUrlLabel": "Ollama Basis-URL",
		"qdrantApiKeyLabel": "Qdrant API-sleutel",
		"qdrantApiKeyPlaceholder": "Voer je Qdrant API-sleutel in (optioneel)",
		"setupConfigLabel": "Instellen",
		"ollamaUrlPlaceholder": "http://localhost:11434",
		"openAiCompatibleBaseUrlPlaceholder": "https://api.example.com",
		"modelDimensionPlaceholder": "1536",
		"qdrantUrlPlaceholder": "http://localhost:6333",
		"saveError": "Kan instellingen niet opslaan",
		"modelDimensions": "({{dimension}} dimensies)",
		"saveSuccess": "Instellingen succesvol opgeslagen",
		"saving": "Opslaan...",
		"saveSettings": "Opslaan",
		"indexingStatuses": {
			"standby": "Stand-by",
			"indexing": "Indexeren",
			"indexed": "Geïndexeerd",
			"error": "Fout"
		},
		"close": "Sluiten",
		"validation": {
			"invalidQdrantUrl": "Ongeldige Qdrant URL",
			"invalidOllamaUrl": "Ongeldige Ollama URL",
			"invalidBaseUrl": "Ongeldige basis-URL",
			"qdrantUrlRequired": "Qdrant URL is vereist",
			"openaiApiKeyRequired": "OpenAI API-sleutel is vereist",
			"modelSelectionRequired": "Modelselectie is vereist",
			"apiKeyRequired": "API-sleutel is vereist",
			"modelIdRequired": "Model-ID is vereist",
			"modelDimensionRequired": "Modelafmeting is vereist",
			"geminiApiKeyRequired": "Gemini API-sleutel is vereist",
			"ollamaBaseUrlRequired": "Ollama basis-URL is vereist",
			"baseUrlRequired": "Basis-URL is vereist",
			"modelDimensionMinValue": "Modelafmeting moet groter zijn dan 0"
		},
		"advancedConfigLabel": "Geavanceerde configuratie",
		"searchMinScoreLabel": "Zoekscore drempel",
		"searchMinScoreDescription": "Minimale overeenkomstscore (0.0-1.0) vereist voor zoekresultaten. Lagere waarden leveren meer resultaten op, maar zijn mogelijk minder relevant. Hogere waarden leveren minder, maar relevantere resultaten op.",
		"searchMinScoreResetTooltip": "Reset naar standaardwaarde (0.4)",
		"searchMaxResultsLabel": "Maximum Zoekresultaten",
		"searchMaxResultsDescription": "Maximum aantal zoekresultaten dat wordt geretourneerd bij het doorzoeken van de codebase-index. Hogere waarden bieden meer context maar kunnen minder relevante resultaten bevatten.",
		"resetToDefault": "Reset naar standaard"
	},
	"autoApprove": {
		"description": "Sta Roo toe om automatisch handelingen uit te voeren zonder goedkeuring. Schakel deze instellingen alleen in als je de AI volledig vertrouwt en de bijbehorende beveiligingsrisico's begrijpt.",
		"toggleAriaLabel": "Automatisch goedkeuren in-/uitschakelen",
		"disabledAriaLabel": "Automatisch goedkeuren uitgeschakeld - selecteer eerst opties",
		"readOnly": {
			"label": "Lezen",
			"description": "Indien ingeschakeld, bekijkt Roo automatisch de inhoud van mappen en leest bestanden zonder dat je op de Goedkeuren-knop hoeft te klikken.",
			"outsideWorkspace": {
				"label": "Inclusief bestanden buiten werkruimte",
				"description": "Sta Roo toe om bestanden buiten de huidige werkruimte te lezen zonder goedkeuring."
			}
		},
		"write": {
			"label": "Schrijven",
			"description": "Automatisch bestanden aanmaken en bewerken zonder goedkeuring",
			"delayLabel": "Vertraging na schrijven om diagnostiek de kans te geven mogelijke problemen te detecteren",
			"outsideWorkspace": {
				"label": "Inclusief bestanden buiten werkruimte",
				"description": "Sta Roo toe om bestanden buiten de huidige werkruimte aan te maken en te bewerken zonder goedkeuring."
			},
			"protected": {
				"label": "Inclusief beschermde bestanden",
				"description": "Sta Roo toe om beschermde bestanden (zoals .rooignore en .roo/ configuratiebestanden) aan te maken en te bewerken zonder goedkeuring."
			}
		},
		"browser": {
			"label": "Browser",
			"description": "Automatisch browseracties uitvoeren zonder goedkeuring. Let op: geldt alleen als het model computergebruik ondersteunt."
		},
		"retry": {
			"label": "Opnieuw proberen",
			"description": "Automatisch mislukte API-verzoeken opnieuw proberen wanneer de server een foutmelding geeft",
			"delayLabel": "Vertraging voordat het verzoek opnieuw wordt geprobeerd"
		},
		"mcp": {
			"label": "MCP",
			"description": "Automatische goedkeuring van individuele MCP-tools in het MCP-serversoverzicht inschakelen (vereist zowel deze instelling als het selectievakje 'Altijd toestaan' bij de tool)"
		},
		"modeSwitch": {
			"label": "Modus",
			"description": "Automatisch tussen verschillende modi schakelen zonder goedkeuring"
		},
		"subtasks": {
			"label": "Subtaken",
			"description": "Subtaken aanmaken en afronden zonder goedkeuring"
		},
		"followupQuestions": {
			"label": "Vraag",
			"description": "Selecteer automatisch het eerste voorgestelde antwoord voor vervolgvragen na de geconfigureerde time-out",
			"timeoutLabel": "Wachttijd voordat het eerste antwoord automatisch wordt geselecteerd"
		},
		"execute": {
			"label": "Uitvoeren",
			"description": "Automatisch toegestane terminalcommando's uitvoeren zonder goedkeuring",
			"allowedCommands": "Toegestane automatisch uit te voeren commando's",
			"allowedCommandsDescription": "Commando-prefixen die automatisch kunnen worden uitgevoerd als 'Altijd goedkeuren voor uitvoeren' is ingeschakeld. Voeg * toe om alle commando's toe te staan (gebruik met voorzichtigheid).",
			"deniedCommands": "Geweigerde commando's",
			"deniedCommandsDescription": "Commando-prefixen die automatisch worden geweigerd zonder om goedkeuring te vragen. Bij conflicten met toegestane commando's heeft de langste prefixovereenkomst voorrang. Voeg * toe om alle commando's te weigeren.",
			"commandPlaceholder": "Voer commando-prefix in (bijv. 'git ')",
			"deniedCommandPlaceholder": "Voer te weigeren commando-prefix in (bijv. 'rm -rf')",
			"addButton": "Toevoegen",
			"autoDenied": "Commando's met het prefix `{{prefix}}` zijn verboden door de gebruiker. Omzeil deze beperking niet door een ander commando uit te voeren."
		},
		"updateTodoList": {
			"label": "Todo",
			"description": "De takenlijst wordt automatisch bijgewerkt zonder goedkeuring"
		},
		"apiRequestLimit": {
			"title": "Maximale verzoeken",
			"description": "Voer automatisch dit aantal API-verzoeken uit voordat om goedkeuring wordt gevraagd om door te gaan met de taak.",
			"unlimited": "Onbeperkt"
		},
<<<<<<< HEAD
		"timeout": {
			"label": "Timeout",
			"description": "Configureer hoe Roo omgaat met tool-operaties die hun tijdslimieten overschrijden",
			"timeoutFallbackEnabled": {
				"label": "Timeout-afhandeling inschakelen",
				"description": "Automatisch langlopende tool-operaties beëindigen en fallback-opties voorstellen."
			},
			"toolExecutionTimeoutMs": {
				"label": "Tool-uitvoering timeout (ms)",
				"description": "Maximale wachttijd voor tool-operaties voordat timeout-afhandeling wordt geactiveerd (1000-1800000ms)"
			}
		}
=======
		"selectOptionsFirst": "Selecteer ten minste één optie hieronder om automatische goedkeuring in te schakelen"
>>>>>>> 6cf376f8
	},
	"providers": {
		"providerDocumentation": "{{provider}} documentatie",
		"configProfile": "Configuratieprofiel",
		"description": "Sla verschillende API-configuraties op om snel te wisselen tussen providers en instellingen.",
		"apiProvider": "API-provider",
		"model": "Model",
		"nameEmpty": "Naam mag niet leeg zijn",
		"nameExists": "Er bestaat al een profiel met deze naam",
		"deleteProfile": "Profiel verwijderen",
		"invalidArnFormat": "Ongeldig ARN-formaat. Controleer de bovenstaande voorbeelden.",
		"enterNewName": "Voer een nieuwe naam in",
		"addProfile": "Profiel toevoegen",
		"renameProfile": "Profiel hernoemen",
		"newProfile": "Nieuw configuratieprofiel",
		"enterProfileName": "Voer profielnaam in",
		"createProfile": "Profiel aanmaken",
		"cannotDeleteOnlyProfile": "Kan het enige profiel niet verwijderen",
		"searchPlaceholder": "Zoek profielen",
		"searchProviderPlaceholder": "Zoek providers",
		"noProviderMatchFound": "Geen providers gevonden",
		"noMatchFound": "Geen overeenkomende profielen gevonden",
		"vscodeLmDescription": "De VS Code Language Model API stelt je in staat modellen te draaien die door andere VS Code-extensies worden geleverd (waaronder GitHub Copilot). De eenvoudigste manier om te beginnen is door de Copilot- en Copilot Chat-extensies te installeren vanuit de VS Code Marketplace.",
		"awsCustomArnUse": "Voer een geldige Amazon Bedrock ARN in voor het model dat je wilt gebruiken. Voorbeeldformaten:",
		"awsCustomArnDesc": "Zorg ervoor dat de regio in de ARN overeenkomt met je geselecteerde AWS-regio hierboven.",
		"openRouterApiKey": "OpenRouter API-sleutel",
		"getOpenRouterApiKey": "OpenRouter API-sleutel ophalen",
		"apiKeyStorageNotice": "API-sleutels worden veilig opgeslagen in de geheime opslag van VSCode",
		"glamaApiKey": "Glama API-sleutel",
		"getGlamaApiKey": "Glama API-sleutel ophalen",
		"useCustomBaseUrl": "Aangepaste basis-URL gebruiken",
		"useReasoning": "Redenering inschakelen",
		"useHostHeader": "Aangepaste Host-header gebruiken",
		"useLegacyFormat": "Verouderd OpenAI API-formaat gebruiken",
		"customHeaders": "Aangepaste headers",
		"headerName": "Headernaam",
		"headerValue": "Headerwaarde",
		"noCustomHeaders": "Geen aangepaste headers gedefinieerd. Klik op de + knop om er een toe te voegen.",
		"requestyApiKey": "Requesty API-sleutel",
		"refreshModels": {
			"label": "Modellen verversen",
			"hint": "Open de instellingen opnieuw om de nieuwste modellen te zien.",
			"loading": "Modellenlijst wordt vernieuwd...",
			"success": "Modellenlijst succesvol vernieuwd!",
			"error": "Kan modellenlijst niet vernieuwen. Probeer het opnieuw."
		},
		"getRequestyApiKey": "Requesty API-sleutel ophalen",
		"openRouterTransformsText": "Comprimeer prompts en berichtreeksen tot de contextgrootte (<a>OpenRouter Transforms</a>)",
		"anthropicApiKey": "Anthropic API-sleutel",
		"getAnthropicApiKey": "Anthropic API-sleutel ophalen",
		"anthropicUseAuthToken": "Anthropic API-sleutel als Authorization-header doorgeven in plaats van X-Api-Key",
		"chutesApiKey": "Chutes API-sleutel",
		"getChutesApiKey": "Chutes API-sleutel ophalen",
		"deepSeekApiKey": "DeepSeek API-sleutel",
		"getDeepSeekApiKey": "DeepSeek API-sleutel ophalen",
		"geminiApiKey": "Gemini API-sleutel",
		"getGroqApiKey": "Groq API-sleutel ophalen",
		"groqApiKey": "Groq API-sleutel",
		"getGeminiApiKey": "Gemini API-sleutel ophalen",
		"apiKey": "API-sleutel",
		"openAiApiKey": "OpenAI API-sleutel",
		"openAiBaseUrl": "Basis-URL",
		"getOpenAiApiKey": "OpenAI API-sleutel ophalen",
		"mistralApiKey": "Mistral API-sleutel",
		"getMistralApiKey": "Mistral / Codestral API-sleutel ophalen",
		"codestralBaseUrl": "Codestral basis-URL (optioneel)",
		"codestralBaseUrlDesc": "Stel een alternatieve URL in voor het Codestral-model.",
		"xaiApiKey": "xAI API-sleutel",
		"getXaiApiKey": "xAI API-sleutel ophalen",
		"litellmApiKey": "LiteLLM API-sleutel",
		"litellmBaseUrl": "LiteLLM basis-URL",
		"awsCredentials": "AWS-inloggegevens",
		"awsProfile": "AWS-profiel",
		"awsProfileName": "AWS-profielnaam",
		"awsAccessKey": "AWS-toegangssleutel",
		"awsSecretKey": "AWS-geheime sleutel",
		"awsSessionToken": "AWS-sessietoken",
		"awsRegion": "AWS-regio",
		"awsCrossRegion": "Gebruik cross-region inference",
		"awsBedrockVpc": {
			"useCustomVpcEndpoint": "Aangepast VPC-eindpunt gebruiken",
			"vpcEndpointUrlPlaceholder": "Voer VPC-eindpunt URL in (optioneel)",
			"examples": "Voorbeelden:"
		},
		"enablePromptCaching": "Prompt caching inschakelen",
		"enablePromptCachingTitle": "Schakel prompt caching in om de prestaties te verbeteren en de kosten te verlagen voor ondersteunde modellen.",
		"cacheUsageNote": "Let op: als je geen cachegebruik ziet, probeer dan een ander model te selecteren en vervolgens weer je gewenste model.",
		"vscodeLmModel": "Taalmodel",
		"vscodeLmWarning": "Let op: dit is een zeer experimentele integratie en ondersteuning door providers kan variëren. Krijg je een foutmelding dat een model niet wordt ondersteund, dan ligt dat aan de provider.",
		"googleCloudSetup": {
			"title": "Om Google Cloud Vertex AI te gebruiken, moet je:",
			"step1": "1. Maak een Google Cloud-account aan, schakel de Vertex AI API in en activeer de gewenste Claude-modellen.",
			"step2": "2. Installeer de Google Cloud CLI en configureer standaardreferenties voor applicaties.",
			"step3": "3. Of maak een serviceaccount met referenties."
		},
		"googleCloudCredentials": "Google Cloud-referenties",
		"googleCloudKeyFile": "Google Cloud-sleutelbestandspad",
		"googleCloudProjectId": "Google Cloud-project-ID",
		"googleCloudRegion": "Google Cloud-regio",
		"lmStudio": {
			"baseUrl": "Basis-URL (optioneel)",
			"modelId": "Model-ID",
			"speculativeDecoding": "Speculatieve decodering inschakelen",
			"draftModelId": "Draft Model-ID",
			"draftModelDesc": "Draft-model moet uit dezelfde modelfamilie komen voor correcte speculatieve decodering.",
			"selectDraftModel": "Selecteer draft-model",
			"noModelsFound": "Geen draft-modellen gevonden. Zorg dat LM Studio draait met Server Mode ingeschakeld.",
			"description": "LM Studio laat je modellen lokaal op je computer draaien. Zie hun <a>quickstart-gids</a> voor instructies. Je moet ook de <b>lokale server</b>-functie van LM Studio starten om het met deze extensie te gebruiken. <span>Let op:</span> Roo Code gebruikt complexe prompts en werkt het beste met Claude-modellen. Minder krachtige modellen werken mogelijk niet zoals verwacht."
		},
		"ollama": {
			"baseUrl": "Basis-URL (optioneel)",
			"modelId": "Model-ID",
			"description": "Ollama laat je modellen lokaal op je computer draaien. Zie hun quickstart-gids voor instructies.",
			"warning": "Let op: Roo Code gebruikt complexe prompts en werkt het beste met Claude-modellen. Minder krachtige modellen werken mogelijk niet zoals verwacht."
		},
		"unboundApiKey": "Unbound API-sleutel",
		"getUnboundApiKey": "Unbound API-sleutel ophalen",
		"unboundRefreshModelsSuccess": "Modellenlijst bijgewerkt! U kunt nu kiezen uit de nieuwste modellen.",
		"unboundInvalidApiKey": "Ongeldige API-sleutel. Controleer uw API-sleutel en probeer het opnieuw.",
		"humanRelay": {
			"description": "Geen API-sleutel vereist, maar de gebruiker moet helpen met kopiëren en plakken naar de webchat-AI.",
			"instructions": "Tijdens gebruik verschijnt een dialoogvenster en wordt het huidige bericht automatisch naar het klembord gekopieerd. Je moet deze plakken in webversies van AI (zoals ChatGPT of Claude), vervolgens het antwoord van de AI terugkopiëren naar het dialoogvenster en op bevestigen klikken."
		},
		"openRouter": {
			"providerRouting": {
				"title": "OpenRouter-providerroutering",
				"description": "OpenRouter stuurt verzoeken naar de best beschikbare providers voor je model. Standaard worden verzoeken gebalanceerd over de beste providers voor maximale uptime. Je kunt echter een specifieke provider kiezen voor dit model.",
				"learnMore": "Meer informatie over providerroutering"
			}
		},
		"customModel": {
			"capabilities": "Stel de mogelijkheden en prijzen in voor je aangepaste OpenAI-compatibele model. Wees voorzichtig met het opgeven van de modelmogelijkheden, want deze kunnen de prestaties van Roo Code beïnvloeden.",
			"maxTokens": {
				"label": "Maximaal aantal outputtokens",
				"description": "Maximaal aantal tokens dat het model in een antwoord kan genereren. (Geef -1 op om de server het maximum te laten bepalen.)"
			},
			"contextWindow": {
				"label": "Contextvenstergrootte",
				"description": "Totaal aantal tokens (input + output) dat het model kan verwerken."
			},
			"imageSupport": {
				"label": "Ondersteuning voor afbeeldingen",
				"description": "Kan dit model afbeeldingen verwerken en begrijpen?"
			},
			"computerUse": {
				"label": "Computergebruik",
				"description": "Kan dit model met een browser werken? (bijv. Claude 3.7 Sonnet)."
			},
			"promptCache": {
				"label": "Prompt caching",
				"description": "Kan dit model prompts cachen?"
			},
			"pricing": {
				"input": {
					"label": "Invoerprijs",
					"description": "Kosten per miljoen tokens in de input/prompt. Dit beïnvloedt de kosten van het verzenden van context en instructies naar het model."
				},
				"output": {
					"label": "Uitvoerprijs",
					"description": "Kosten per miljoen tokens in het antwoord van het model. Dit beïnvloedt de kosten van gegenereerde inhoud en voltooiingen."
				},
				"cacheReads": {
					"label": "Cache-leesprijs",
					"description": "Kosten per miljoen tokens voor het lezen uit de cache. Dit is de prijs die wordt gerekend wanneer een gecachte reactie wordt opgehaald."
				},
				"cacheWrites": {
					"label": "Cache-schrijfprijs",
					"description": "Kosten per miljoen tokens voor het schrijven naar de cache. Dit is de prijs die wordt gerekend wanneer een prompt voor het eerst wordt gecachet."
				}
			},
			"resetDefaults": "Standaardwaarden herstellen"
		},
		"rateLimitSeconds": {
			"label": "Snelheidslimiet",
			"description": "Minimale tijd tussen API-verzoeken."
		},
		"consecutiveMistakeLimit": {
			"label": "Fout- & Herhalingslimiet",
			"description": "Aantal opeenvolgende fouten of herhaalde acties voordat het dialoogvenster 'Roo ondervindt problemen' wordt weergegeven",
			"unlimitedDescription": "Onbeperkt aantal nieuwe pogingen ingeschakeld (automatisch doorgaan). Het dialoogvenster zal nooit verschijnen.",
			"warning": "⚠️ Instellen op 0 staat onbeperkte nieuwe pogingen toe, wat aanzienlijk API-gebruik kan verbruiken"
		},
		"reasoningEffort": {
			"label": "Model redeneervermogen",
			"high": "Hoog",
			"medium": "Middel",
			"low": "Laag"
		},
		"setReasoningLevel": "Redeneervermogen inschakelen",
		"claudeCode": {
			"pathLabel": "Claude Code Pad",
			"description": "Optioneel pad naar uw Claude Code CLI. Standaard 'claude' als niet ingesteld.",
			"placeholder": "Standaard: claude",
			"maxTokensLabel": "Max Output Tokens",
			"maxTokensDescription": "Maximaal aantal output-tokens voor Claude Code-reacties. Standaard is 8000."
		}
	},
	"browser": {
		"enable": {
			"label": "Browserhulpmiddel inschakelen",
			"description": "Indien ingeschakeld, kan Roo een browser gebruiken om te interageren met websites wanneer modellen computergebruik ondersteunen. <0>Meer informatie</0>"
		},
		"viewport": {
			"label": "Viewport-grootte",
			"description": "Selecteer de viewport-grootte voor browserinteracties. Dit beïnvloedt hoe websites worden weergegeven en gebruikt.",
			"options": {
				"largeDesktop": "Groot bureaublad (1280x800)",
				"smallDesktop": "Klein bureaublad (900x600)",
				"tablet": "Tablet (768x1024)",
				"mobile": "Mobiel (360x640)"
			}
		},
		"screenshotQuality": {
			"label": "Screenshotkwaliteit",
			"description": "Pas de WebP-kwaliteit van browserscreenshots aan. Hogere waarden geven duidelijkere screenshots maar verhogen het tokengebruik."
		},
		"remote": {
			"label": "Gebruik externe browserverbinding",
			"description": "Verbind met een Chrome-browser die draait met remote debugging ingeschakeld (--remote-debugging-port=9222).",
			"urlPlaceholder": "Aangepaste URL (bijv. http://localhost:9222)",
			"testButton": "Verbinding testen",
			"testingButton": "Bezig met testen...",
			"instructions": "Voer het DevTools Protocol hostadres in of laat leeg om lokale Chrome-instanties automatisch te detecteren. De knop Verbinding testen probeert de aangepaste URL als opgegeven, of detecteert automatisch als het veld leeg is."
		}
	},
	"checkpoints": {
		"enable": {
			"label": "Automatische checkpoints inschakelen",
			"description": "Indien ingeschakeld, maakt Roo automatisch checkpoints tijdens het uitvoeren van taken, zodat je eenvoudig wijzigingen kunt bekijken of terugzetten. <0>Meer informatie</0>"
		}
	},
	"notifications": {
		"sound": {
			"label": "Geluidseffecten inschakelen",
			"description": "Indien ingeschakeld, speelt Roo geluidseffecten af voor meldingen en gebeurtenissen.",
			"volumeLabel": "Volume"
		},
		"tts": {
			"label": "Tekst-naar-spraak inschakelen",
			"description": "Indien ingeschakeld, leest Roo zijn antwoorden hardop voor via tekst-naar-spraak.",
			"speedLabel": "Snelheid"
		}
	},
	"contextManagement": {
		"description": "Bepaal welke informatie wordt opgenomen in het contextvenster van de AI, wat invloed heeft op tokengebruik en antwoordkwaliteit",
		"autoCondenseContextPercent": {
			"label": "Drempelwaarde om intelligente contextcompressie te activeren",
			"description": "Wanneer het contextvenster deze drempelwaarde bereikt, zal Roo het automatisch comprimeren."
		},
		"condensingApiConfiguration": {
			"label": "API-configuratie voor contextcondensatie",
			"description": "Selecteer welke API-configuratie gebruikt moet worden voor contextcondensatie. Laat leeg om de huidige actieve configuratie te gebruiken.",
			"useCurrentConfig": "Standaard"
		},
		"customCondensingPrompt": {
			"label": "Aangepaste contextcondensatieprompt",
			"description": "Aangepaste systeemprompt voor contextcondensatie. Laat leeg om de standaardprompt te gebruiken.",
			"placeholder": "Voer hier je aangepaste condensatieprompt in...\n\nJe kunt dezelfde structuur gebruiken als de standaardprompt:\n- Vorig gesprek\n- Huidig werk\n- Belangrijke technische concepten\n- Relevante bestanden en code\n- Probleemoplossing\n- Openstaande taken en volgende stappen",
			"reset": "Herstellen naar standaard",
			"hint": "Leeg = gebruik standaardprompt"
		},
		"autoCondenseContext": {
			"name": "Automatisch intelligente contextcompressie activeren",
			"description": "Wanneer ingeschakeld, zal Roo automatisch de context comprimeren wanneer de drempel wordt bereikt. Wanneer uitgeschakeld, kun je nog steeds handmatig contextcompressie activeren."
		},
		"openTabs": {
			"label": "Limiet geopende tabbladen in context",
			"description": "Maximaal aantal geopende VSCode-tabbladen dat in de context wordt opgenomen. Hogere waarden geven meer context maar verhogen het tokengebruik."
		},
		"workspaceFiles": {
			"label": "Limiet werkruimtebestanden in context",
			"description": "Maximaal aantal bestanden dat wordt opgenomen in details van de huidige werkmap. Hogere waarden geven meer context maar verhogen het tokengebruik."
		},
		"rooignore": {
			"label": ".rooignore-bestanden tonen in lijsten en zoekopdrachten",
			"description": "Indien ingeschakeld, worden bestanden die overeenkomen met patronen in .rooignore getoond in lijsten met een slotje. Indien uitgeschakeld, worden deze bestanden volledig verborgen in lijsten en zoekopdrachten."
		},
		"maxReadFile": {
			"label": "Automatisch afkappen bij bestandslezen",
			"description": "Roo leest dit aantal regels wanneer het model geen begin/eindwaarden opgeeft. Als dit aantal lager is dan het totaal, genereert Roo een index van codelijnen. Speciale gevallen: -1 laat Roo het hele bestand lezen (zonder indexering), 0 leest geen regels en geeft alleen een minimale index. Lagere waarden minimaliseren het initiële contextgebruik en maken precieze vervolg-leesopdrachten mogelijk. Expliciete begin/eind-aanvragen worden niet door deze instelling beperkt.",
			"lines": "regels",
			"always_full_read": "Altijd volledig bestand lezen"
		},
		"maxConcurrentFileReads": {
			"label": "Limiet gelijktijdige bestandslezingen",
			"description": "Maximum aantal bestanden dat de 'read_file' tool tegelijkertijd kan verwerken. Hogere waarden kunnen het lezen van meerdere kleine bestanden versnellen maar verhogen het geheugengebruik."
		},
		"condensingThreshold": {
			"label": "Compressie trigger drempelwaarde",
			"selectProfile": "Drempelwaarde voor profiel configureren",
			"defaultProfile": "Globale standaard (alle profielen)",
			"defaultDescription": "Wanneer de context dit percentage bereikt, wordt het automatisch gecomprimeerd voor alle profielen tenzij ze aangepaste instellingen hebben",
			"profileDescription": "Aangepaste drempelwaarde alleen voor dit profiel (overschrijft globale standaard)",
			"inheritDescription": "Dit profiel erft de globale standaard drempelwaarde ({{threshold}}%)",
			"usesGlobal": "(gebruikt globaal {{threshold}}%)"
		}
	},
	"terminal": {
		"basic": {
			"label": "Terminalinstellingen: Basis",
			"description": "Basis terminalinstellingen"
		},
		"advanced": {
			"label": "Terminalinstellingen: Geavanceerd",
			"description": "De volgende opties vereisen mogelijk een herstart van de terminal om de instelling toe te passen."
		},
		"outputLineLimit": {
			"label": "Terminaluitvoerlimiet",
			"description": "Maximaal aantal regels dat wordt opgenomen in de terminaluitvoer bij het uitvoeren van commando's. Overtollige regels worden uit het midden verwijderd om tokens te besparen. <0>Meer informatie</0>"
		},
		"shellIntegrationTimeout": {
			"label": "Terminal shell-integratie timeout",
			"description": "Maximale wachttijd voor het initialiseren van shell-integratie voordat commando's worden uitgevoerd. Voor gebruikers met lange shell-opstarttijden moet deze waarde mogelijk worden verhoogd als je 'Shell Integration Unavailable'-fouten ziet in de terminal. <0>Meer informatie</0>"
		},
		"shellIntegrationDisabled": {
			"label": "Terminal shell-integratie uitschakelen",
			"description": "Schakel dit in als terminalcommando's niet correct werken of als je 'Shell Integration Unavailable'-fouten ziet. Dit gebruikt een eenvoudigere methode om commando's uit te voeren en omzeilt enkele geavanceerde terminalfuncties. <0>Meer informatie</0>"
		},
		"commandDelay": {
			"label": "Terminalcommando-vertraging",
			"description": "Vertraging in milliseconden na het uitvoeren van een commando. De standaardinstelling van 0 schakelt de vertraging volledig uit. Dit kan helpen om te zorgen dat de uitvoer volledig wordt vastgelegd in terminals met timingproblemen. In de meeste terminals wordt dit geïmplementeerd door `PROMPT_COMMAND='sleep N'` te zetten en in Powershell wordt `start-sleep` toegevoegd aan het einde van elk commando. Oorspronkelijk was dit een workaround voor VSCode bug#237208 en is mogelijk niet meer nodig. <0>Meer informatie</0>"
		},
		"compressProgressBar": {
			"label": "Voortgangsbalk-uitvoer comprimeren",
			"description": "Indien ingeschakeld, verwerkt Roo terminaluitvoer met carriage returns (\r) om te simuleren hoe een echte terminal inhoud weergeeft. Dit verwijdert tussenliggende voortgangsbalken en behoudt alleen de eindstatus, waardoor er meer contextruimte overblijft. <0>Meer informatie</0>"
		},
		"powershellCounter": {
			"label": "PowerShell-teller workaround inschakelen",
			"description": "Indien ingeschakeld, voegt Roo een teller toe aan PowerShell-commando's om correcte uitvoering te garanderen. Dit helpt bij PowerShell-terminals die problemen hebben met het vastleggen van uitvoer. <0>Meer informatie</0>"
		},
		"zshClearEolMark": {
			"label": "ZSH EOL-markering wissen",
			"description": "Indien ingeschakeld, wist Roo de ZSH end-of-line markering door PROMPT_EOL_MARK='' te zetten. Dit voorkomt problemen met de interpretatie van uitvoer die eindigt met speciale tekens zoals '%'. <0>Meer informatie</0>"
		},
		"zshOhMy": {
			"label": "Oh My Zsh-integratie inschakelen",
			"description": "Indien ingeschakeld, zet Roo ITERM_SHELL_INTEGRATION_INSTALLED=Yes om Oh My Zsh shell-integratiefuncties te activeren. Het toepassen van deze instelling kan een herstart van de IDE vereisen. <0>Meer informatie</0>"
		},
		"zshP10k": {
			"label": "Powerlevel10k-integratie inschakelen",
			"description": "Indien ingeschakeld, zet Roo POWERLEVEL9K_TERM_SHELL_INTEGRATION=true om Powerlevel10k shell-integratiefuncties te activeren. <0>Meer informatie</0>"
		},
		"zdotdir": {
			"label": "ZDOTDIR-afhandeling inschakelen",
			"description": "Indien ingeschakeld, maakt Roo een tijdelijke map aan voor ZDOTDIR om zsh shell-integratie correct af te handelen. Dit zorgt ervoor dat VSCode shell-integratie goed werkt met zsh en je zsh-configuratie behouden blijft. <0>Meer informatie</0>"
		},
		"inheritEnv": {
			"label": "Omgevingsvariabelen overnemen",
			"description": "Indien ingeschakeld, neemt de terminal omgevingsvariabelen over van het bovenliggende VSCode-proces, zoals shell-integratie-instellingen uit het gebruikersprofiel. Dit schakelt direct de VSCode-instelling `terminal.integrated.inheritEnv` om. <0>Meer informatie</0>"
		}
	},
	"advancedSettings": {
		"title": "Geavanceerde instellingen"
	},
	"advanced": {
		"diff": {
			"label": "Bewerken via diffs inschakelen",
			"description": "Indien ingeschakeld kan Roo sneller bestanden bewerken en worden afgekorte volledige-bestandswijzigingen automatisch geweigerd. Werkt het beste met het nieuwste Claude 3.7 Sonnet-model.",
			"strategy": {
				"label": "Diff-strategie",
				"options": {
					"standard": "Standaard (één blok)",
					"multiBlock": "Experimenteel: Multi-block diff",
					"unified": "Experimenteel: Unified diff"
				},
				"descriptions": {
					"standard": "Standaard diff-strategie past wijzigingen toe op één codeblok tegelijk.",
					"unified": "Unified diff-strategie gebruikt meerdere methoden om diffs toe te passen en kiest de beste aanpak.",
					"multiBlock": "Multi-block diff-strategie laat toe om meerdere codeblokken in één verzoek bij te werken."
				}
			},
			"matchPrecision": {
				"label": "Matchnauwkeurigheid",
				"description": "Deze schuifregelaar bepaalt hoe nauwkeurig codeblokken moeten overeenkomen bij het toepassen van diffs. Lagere waarden laten flexibelere matching toe maar verhogen het risico op verkeerde vervangingen. Gebruik waarden onder 100% met uiterste voorzichtigheid."
			}
		}
	},
	"experimental": {
		"DIFF_STRATEGY_UNIFIED": {
			"name": "Experimentele unified diff-strategie gebruiken",
			"description": "Schakel de experimentele unified diff-strategie in. Deze strategie kan het aantal herhalingen door model fouten verminderen, maar kan onverwacht gedrag of onjuiste bewerkingen veroorzaken. Alleen inschakelen als je de risico's begrijpt en wijzigingen zorgvuldig wilt controleren."
		},
		"SEARCH_AND_REPLACE": {
			"name": "Experimentele zoek-en-vervang-tool gebruiken",
			"description": "Schakel de experimentele zoek-en-vervang-tool in, waarmee Roo meerdere instanties van een zoekterm in één verzoek kan vervangen."
		},
		"INSERT_BLOCK": {
			"name": "Experimentele inhoud-invoeg-tool gebruiken",
			"description": "Schakel de experimentele inhoud-invoeg-tool in, waarmee Roo inhoud op specifieke regelnummers kan invoegen zonder een diff te maken."
		},
		"POWER_STEERING": {
			"name": "Experimentele 'power steering'-modus gebruiken",
			"description": "Indien ingeschakeld, herinnert Roo het model vaker aan de details van de huidige modusdefinitie. Dit leidt tot sterkere naleving van roldefinities en aangepaste instructies, maar gebruikt meer tokens per bericht."
		},
		"MULTI_SEARCH_AND_REPLACE": {
			"name": "Experimentele multi-block diff-tool gebruiken",
			"description": "Indien ingeschakeld, gebruikt Roo de multi-block diff-tool. Hiermee wordt geprobeerd meerdere codeblokken in het bestand in één verzoek bij te werken."
		},
		"CONCURRENT_FILE_READS": {
			"name": "Gelijktijdig lezen van bestanden inschakelen",
			"description": "Wanneer ingeschakeld, kan Roo meerdere bestanden in één verzoek lezen. Wanneer uitgeschakeld, moet Roo bestanden één voor één lezen. Uitschakelen kan helpen bij het werken met minder capabele modellen of wanneer u meer controle over bestandstoegang wilt."
		},
		"MARKETPLACE": {
			"name": "Marketplace inschakelen",
			"description": "Wanneer ingeschakeld kun je MCP's en aangepaste modi uit de Marketplace installeren."
		},
		"MULTI_FILE_APPLY_DIFF": {
			"name": "Gelijktijdige bestandsbewerkingen inschakelen",
			"description": "Wanneer ingeschakeld, kan Roo meerdere bestanden in één verzoek bewerken. Wanneer uitgeschakeld, moet Roo bestanden één voor één bewerken. Het uitschakelen hiervan kan helpen wanneer je werkt met minder capabele modellen of wanneer je meer controle wilt over bestandswijzigingen."
		}
	},
	"promptCaching": {
		"label": "Prompt caching inschakelen",
		"description": "Indien ingeschakeld, gebruikt Roo dit model met prompt caching om kosten te verlagen."
	},
	"temperature": {
		"useCustom": "Aangepaste temperatuur gebruiken",
		"description": "Bepaalt de willekeurigheid in de antwoorden van het model.",
		"rangeDescription": "Hogere waarden maken de output willekeuriger, lagere waarden maken deze deterministischer."
	},
	"modelInfo": {
		"supportsImages": "Ondersteunt afbeeldingen",
		"noImages": "Ondersteunt geen afbeeldingen",
		"supportsComputerUse": "Ondersteunt computergebruik",
		"noComputerUse": "Ondersteunt geen computergebruik",
		"supportsPromptCache": "Ondersteunt prompt caching",
		"noPromptCache": "Ondersteunt geen prompt caching",
		"maxOutput": "Maximale output",
		"inputPrice": "Invoerprijs",
		"outputPrice": "Uitvoerprijs",
		"cacheReadsPrice": "Cache-leesprijs",
		"cacheWritesPrice": "Cache-schrijfprijs",
		"enableStreaming": "Streaming inschakelen",
		"enableR1Format": "R1-modelparameters inschakelen",
		"enableR1FormatTips": "Moet ingeschakeld zijn bij gebruik van R1-modellen zoals QWQ om 400-fouten te voorkomen",
		"useAzure": "Azure gebruiken",
		"azureApiVersion": "Azure API-versie instellen",
		"gemini": {
			"freeRequests": "* Gratis tot {{count}} verzoeken per minuut. Daarna is de prijs afhankelijk van de promptgrootte.",
			"pricingDetails": "Zie prijsdetails voor meer info.",
			"billingEstimate": "* Facturering is een schatting - de exacte kosten hangen af van de promptgrootte."
		}
	},
	"modelPicker": {
		"automaticFetch": "De extensie haalt automatisch de nieuwste lijst met modellen op van <serviceLink>{{serviceName}}</serviceLink>. Weet je niet welk model je moet kiezen? Roo Code werkt het beste met <defaultModelLink>{{defaultModelId}}</defaultModelLink>. Je kunt ook zoeken op 'free' voor gratis opties die nu beschikbaar zijn.",
		"label": "Model",
		"searchPlaceholder": "Zoeken",
		"noMatchFound": "Geen overeenkomsten gevonden",
		"useCustomModel": "Aangepast gebruiken: {{modelId}}"
	},
	"footer": {
		"feedback": "Heb je vragen of feedback? Open gerust een issue op <githubLink>github.com/RooCodeInc/Roo-Code</githubLink> of sluit je aan bij <redditLink>reddit.com/r/RooCode</redditLink> of <discordLink>discord.gg/roocode</discordLink>",
		"telemetry": {
			"label": "Anonieme fout- en gebruiksrapportage toestaan",
			"description": "Help Roo Code te verbeteren door anonieme gebruiksgegevens en foutmeldingen te verzenden. Er worden nooit code, prompts of persoonlijke gegevens verzonden. Zie ons privacybeleid voor meer informatie."
		},
		"settings": {
			"import": "Importeren",
			"export": "Exporteren",
			"reset": "Resetten"
		}
	},
	"thinkingBudget": {
		"maxTokens": "Max tokens",
		"maxThinkingTokens": "Max denk-tokens"
	},
	"validation": {
		"apiKey": "Je moet een geldige API-sleutel opgeven.",
		"awsRegion": "Je moet een regio kiezen om Amazon Bedrock te gebruiken.",
		"googleCloud": "Je moet een geldig Google Cloud Project-ID en regio opgeven.",
		"modelId": "Je moet een geldig model-ID opgeven.",
		"modelSelector": "Je moet een geldige modelselector opgeven.",
		"openAi": "Je moet een geldige basis-URL, API-sleutel en model-ID opgeven.",
		"arn": {
			"invalidFormat": "Ongeldig ARN-formaat. Controleer de formaatvereisten.",
			"regionMismatch": "Waarschuwing: De regio in je ARN ({{arnRegion}}) komt niet overeen met je geselecteerde regio ({{region}}). Dit kan toegangsfouten veroorzaken. De provider gebruikt de regio uit de ARN."
		},
		"modelAvailability": "Het opgegeven model-ID ({{modelId}}) is niet beschikbaar. Kies een ander model.",
		"providerNotAllowed": "Provider '{{provider}}' is niet toegestaan door je organisatie",
		"modelNotAllowed": "Model '{{model}}' is niet toegestaan voor provider '{{provider}}' door je organisatie",
		"profileInvalid": "Dit profiel bevat een provider of model dat niet is toegestaan door je organisatie"
	},
	"placeholders": {
		"apiKey": "Voer API-sleutel in...",
		"profileName": "Voer profielnaam in",
		"accessKey": "Voer toegangssleutel in...",
		"secretKey": "Voer geheime sleutel in...",
		"sessionToken": "Voer sessietoken in...",
		"credentialsJson": "Voer Credentials JSON in...",
		"keyFilePath": "Voer pad naar sleutelbestand in...",
		"projectId": "Voer project-ID in...",
		"customArn": "Voer ARN in (bijv. arn:aws:bedrock:us-east-1:123456789012:foundation-model/my-model)",
		"baseUrl": "Voer basis-URL in...",
		"modelId": {
			"lmStudio": "bijv. meta-llama-3.1-8b-instruct",
			"lmStudioDraft": "bijv. lmstudio-community/llama-3.2-1b-instruct",
			"ollama": "bijv. llama3.1"
		},
		"numbers": {
			"maxTokens": "bijv. 4096",
			"contextWindow": "bijv. 128000",
			"inputPrice": "bijv. 0.0001",
			"outputPrice": "bijv. 0.0002",
			"cacheWritePrice": "bijv. 0.00005"
		}
	},
	"defaults": {
		"ollamaUrl": "Standaard: http://localhost:11434",
		"lmStudioUrl": "Standaard: http://localhost:1234",
		"geminiUrl": "Standaard: https://generativelanguage.googleapis.com"
	},
	"labels": {
		"customArn": "Aangepaste ARN",
		"useCustomArn": "Aangepaste ARN gebruiken..."
	},
	"includeMaxOutputTokens": "Maximale output tokens opnemen",
	"includeMaxOutputTokensDescription": "Stuur maximale output tokens parameter in API-verzoeken. Sommige providers ondersteunen dit mogelijk niet."
}<|MERGE_RESOLUTION|>--- conflicted
+++ resolved
@@ -193,7 +193,6 @@
 			"description": "Voer automatisch dit aantal API-verzoeken uit voordat om goedkeuring wordt gevraagd om door te gaan met de taak.",
 			"unlimited": "Onbeperkt"
 		},
-<<<<<<< HEAD
 		"timeout": {
 			"label": "Timeout",
 			"description": "Configureer hoe Roo omgaat met tool-operaties die hun tijdslimieten overschrijden",
@@ -205,10 +204,8 @@
 				"label": "Tool-uitvoering timeout (ms)",
 				"description": "Maximale wachttijd voor tool-operaties voordat timeout-afhandeling wordt geactiveerd (1000-1800000ms)"
 			}
-		}
-=======
+		},
 		"selectOptionsFirst": "Selecteer ten minste één optie hieronder om automatische goedkeuring in te schakelen"
->>>>>>> 6cf376f8
 	},
 	"providers": {
 		"providerDocumentation": "{{provider}} documentatie",
