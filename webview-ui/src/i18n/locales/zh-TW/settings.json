{
	"common": {
		"save": "儲存",
		"done": "完成",
		"cancel": "取消",
		"reset": "重設",
		"select": "選擇",
		"add": "新增標頭",
		"remove": "移除"
	},
	"header": {
		"title": "設定",
		"saveButtonTooltip": "儲存變更",
		"nothingChangedTooltip": "無任何變更",
		"doneButtonTooltip": "捨棄未儲存的變更並關閉設定面板"
	},
	"unsavedChangesDialog": {
		"title": "未儲存的變更",
		"description": "是否要取消變更並繼續？",
		"cancelButton": "取消",
		"discardButton": "取消變更"
	},
	"sections": {
		"providers": "供應商",
		"autoApprove": "自動核准",
		"browser": "電腦存取",
		"checkpoints": "檢查點",
		"notifications": "通知",
		"contextManagement": "上下文",
		"terminal": "終端機",
		"prompts": "提示詞",
		"experimental": "實驗性",
		"language": "語言",
		"about": "關於 Roo Code",
		"diagnostics": "Diagnostics"
	},
	"prompts": {
		"description": "設定用於快速操作的支援提示詞，如增強提示詞、解釋程式碼和修復問題。這些提示詞幫助 Roo 為常見開發工作提供更好的支援。"
	},
	"codeIndex": {
		"title": "程式碼庫索引",
		"enableLabel": "啟用程式碼庫索引",
		"enableDescription": "<0>程式碼庫索引</0>是一個實驗性功能，使用 AI 嵌入為您的專案建立語義搜尋索引。這使 Roo Code 能夠透過基於含義而非僅僅關鍵詞來尋找相關程式碼，從而更好地理解和導覽大型程式碼庫。",
		"providerLabel": "嵌入提供者",
		"selectProviderPlaceholder": "選擇提供者",
		"openaiProvider": "OpenAI",
		"ollamaProvider": "Ollama",
		"openaiCompatibleProvider": "OpenAI 相容",
		"openaiCompatibleBaseUrlLabel": "基礎 URL：",
		"openaiCompatibleApiKeyLabel": "API 金鑰：",
		"openaiCompatibleModelDimensionLabel": "嵌入維度：",
		"openaiCompatibleModelDimensionPlaceholder": "例如，1536",
		"openaiCompatibleModelDimensionDescription": "模型的嵌入維度（輸出大小）。請查閱您的提供商文件獲取此值。常見值：384、768、1536、3072。",
		"openaiKeyLabel": "OpenAI 金鑰：",
		"modelLabel": "模型",
		"selectModelPlaceholder": "選擇模型",
		"ollamaUrlLabel": "Ollama URL：",
		"qdrantUrlLabel": "Qdrant URL",
		"qdrantKeyLabel": "Qdrant 金鑰：",
		"startIndexingButton": "開始索引",
		"clearIndexDataButton": "清除索引資料",
		"unsavedSettingsMessage": "請先儲存設定再開始索引程序。",
		"clearDataDialog": {
			"title": "確定要繼續嗎？",
			"description": "此操作無法復原。這將永久刪除您的程式碼庫索引資料。",
			"cancelButton": "取消",
			"confirmButton": "清除資料"
		}
	},
	"autoApprove": {
		"description": "允許 Roo 無需核准即執行操作。僅在您完全信任 AI 並了解相關安全風險時啟用這些設定。",
		"readOnly": {
			"label": "讀取",
			"description": "啟用後，Roo 將自動檢視目錄內容並讀取檔案，無需點選核准按鈕。",
			"outsideWorkspace": {
				"label": "包含工作區外的檔案",
				"description": "允許 Roo 讀取目前工作區外的檔案，無需核准。"
			}
		},
		"write": {
			"label": "寫入",
			"description": "自動建立和編輯文件而無需核准",
			"delayLabel": "寫入後延遲以允許診斷偵測潛在問題",
			"outsideWorkspace": {
				"label": "包含工作區外的檔案",
				"description": "允許 Roo 在目前工作區外建立和編輯檔案，無需核准。"
			},
			"protected": {
				"label": "包含受保護的檔案",
				"description": "允許 Roo 建立和編輯受保護的檔案（如 .rooignore 和 .roo/ 設定檔），無需核准。"
			}
		},
		"browser": {
			"label": "瀏覽器",
			"description": "自動執行瀏覽器操作而無需核准 — 注意：僅適用於模型支援電腦使用時"
		},
		"retry": {
			"label": "重試",
			"description": "當伺服器回傳錯誤回應時自動重試失敗的 API 請求",
			"delayLabel": "重試請求前的延遲"
		},
		"mcp": {
			"label": "MCP",
			"description": "在 MCP 伺服器檢視中啟用個別 MCP 工具的自動核准（需要此設定和工具的「始終允許」核取方塊）"
		},
		"modeSwitch": {
			"label": "模式",
			"description": "自動在不同模式之間切換而無需核准"
		},
		"subtasks": {
			"label": "子工作",
			"description": "允許建立和完成子工作而無需核准"
		},
		"execute": {
			"label": "執行",
			"description": "自動執行允許的終端機命令而無需核准",
			"allowedCommands": "允許自動執行的命令",
			"allowedCommandsDescription": "當「始終核准執行操作」啟用時可以自動執行的命令前綴。新增 * 以允許所有命令（請謹慎使用）。",
			"commandPlaceholder": "輸入命令前綴（例如 'git '）",
			"addButton": "新增"
		},
		"apiRequestLimit": {
			"title": "最大請求數",
			"description": "在請求批准以繼續執行工作之前，自動發出此數量的 API 請求。",
			"unlimited": "無限制"
		}
	},
	"providers": {
		"providerDocumentation": "{{provider}} 文件",
		"configProfile": "配置設定檔",
		"description": "儲存不同的 API 設定以快速切換供應商和設定。",
		"apiProvider": "API 供應商",
		"model": "模型",
		"nameEmpty": "名稱不能為空",
		"nameExists": "已存在同名的設定檔",
		"deleteProfile": "刪除設定檔",
		"invalidArnFormat": "ARN 格式無效。請檢查上方示例。",
		"enterNewName": "輸入新名稱",
		"addProfile": "新增設定檔",
		"renameProfile": "重新命名設定檔",
		"newProfile": "新建設定檔",
		"enterProfileName": "輸入設定檔名稱",
		"createProfile": "建立設定檔",
		"cannotDeleteOnlyProfile": "無法刪除唯一的設定檔",
		"searchPlaceholder": "搜尋設定檔",
		"noMatchFound": "找不到符合的設定檔",
		"vscodeLmDescription": "VS Code 語言模型 API 可以讓您使用其他擴充功能（如 GitHub Copilot）提供的模型。最簡單的方式是從 VS Code Marketplace 安裝 Copilot 和 Copilot Chat 擴充套件。",
		"awsCustomArnUse": "輸入您要使用的模型的有效 Amazon Bedrock ARN。格式範例：",
		"awsCustomArnDesc": "確保 ARN 中的區域與您上面選擇的 AWS 區域相符。",
		"openRouterApiKey": "OpenRouter API 金鑰",
		"getOpenRouterApiKey": "取得 OpenRouter API 金鑰",
		"apiKeyStorageNotice": "API 金鑰安全儲存於 VSCode 金鑰儲存中",
		"glamaApiKey": "Glama API 金鑰",
		"getGlamaApiKey": "取得 Glama API 金鑰",
		"useCustomBaseUrl": "使用自訂基礎 URL",
		"useReasoning": "啟用推理",
		"useHostHeader": "使用自訂 Host 標頭",
		"useLegacyFormat": "使用舊版 OpenAI API 格式",
		"customHeaders": "自訂標頭",
		"headerName": "標頭名稱",
		"headerValue": "標頭值",
		"noCustomHeaders": "尚未定義自訂標頭。點擊 + 按鈕以新增。",
		"requestyApiKey": "Requesty API 金鑰",
		"refreshModels": {
			"label": "重新整理模型",
			"hint": "請重新開啟設定以查看最新模型。",
			"loading": "正在重新整理模型列表...",
			"success": "模型列表重新整理成功！",
			"error": "重新整理模型列表失敗。請再試一次。"
		},
		"getRequestyApiKey": "取得 Requesty API 金鑰",
		"openRouterTransformsText": "將提示和訊息鏈壓縮到上下文大小 (<a>OpenRouter 轉換</a>)",
		"anthropicApiKey": "Anthropic API 金鑰",
		"getAnthropicApiKey": "取得 Anthropic API 金鑰",
		"anthropicUseAuthToken": "將 Anthropic API 金鑰作為 Authorization 標頭傳遞，而非使用 X-Api-Key",
		"chutesApiKey": "Chutes API 金鑰",
		"getChutesApiKey": "取得 Chutes API 金鑰",
		"deepSeekApiKey": "DeepSeek API 金鑰",
		"getDeepSeekApiKey": "取得 DeepSeek API 金鑰",
		"geminiApiKey": "Gemini API 金鑰",
		"getGroqApiKey": "取得 Groq API 金鑰",
		"groqApiKey": "Groq API 金鑰",
		"getGeminiApiKey": "取得 Gemini API 金鑰",
		"openAiApiKey": "OpenAI API 金鑰",
		"apiKey": "API 金鑰",
		"openAiBaseUrl": "基礎 URL",
		"getOpenAiApiKey": "取得 OpenAI API 金鑰",
		"mistralApiKey": "Mistral API 金鑰",
		"getMistralApiKey": "取得 Mistral/Codestral API 金鑰",
		"codestralBaseUrl": "Codestral 基礎 URL（選用）",
		"codestralBaseUrlDesc": "設定 Codestral 模型的替代 URL。",
		"xaiApiKey": "xAI API 金鑰",
		"getXaiApiKey": "取得 xAI API 金鑰",
		"litellmApiKey": "LiteLLM API 金鑰",
		"litellmBaseUrl": "LiteLLM 基礎 URL",
		"awsCredentials": "AWS 認證",
		"awsProfile": "AWS Profile",
		"awsProfileName": "AWS Profile 名稱",
		"awsAccessKey": "AWS Access Key",
		"awsSecretKey": "AWS Secret Key",
		"awsSessionToken": "AWS 工作階段權杖",
		"awsRegion": "AWS 區域",
		"awsCrossRegion": "使用跨區域推論",
		"awsBedrockVpc": {
			"useCustomVpcEndpoint": "使用自訂 VPC 端點",
			"vpcEndpointUrlPlaceholder": "輸入 VPC 端點 URL（選填）",
			"examples": "範例："
		},
		"enablePromptCaching": "啟用提示快取",
		"enablePromptCachingTitle": "啟用提示快取以提升支援的模型效能並降低成本。",
		"cacheUsageNote": "注意：如果您沒有看到快取使用情況，請嘗試選擇其他模型，然後重新選擇您想要的模型。",
		"vscodeLmModel": "語言模型",
		"vscodeLmWarning": "注意：此整合功能仍處於實驗階段，各供應商的支援程度可能不同。如果出現模型不支援的錯誤，通常是供應商方面的問題。",
		"googleCloudSetup": {
			"title": "要使用 Google Cloud Vertex AI，您需要：",
			"step1": "1. 建立 Google Cloud 帳戶，啟用 Vertex AI API 並啟用所需的 Claude 模型。",
			"step2": "2. 安裝 Google Cloud CLI 並設定應用程式預設憑證。",
			"step3": "3. 或建立具有憑證的服務帳戶。"
		},
		"googleCloudCredentials": "Google Cloud 憑證",
		"googleCloudKeyFile": "Google Cloud 金鑰檔案路徑",
		"googleCloudProjectId": "Google Cloud 專案 ID",
		"googleCloudRegion": "Google Cloud 區域",
		"lmStudio": {
			"baseUrl": "基礎 URL（選用）",
			"modelId": "模型 ID",
			"speculativeDecoding": "啟用預測性解碼",
			"draftModelId": "草稿模型 ID",
			"draftModelDesc": "草稿模型必須來自相同模型系列才能正確運作。",
			"selectDraftModel": "選擇草稿模型",
			"noModelsFound": "未找到草稿模型。請確保 LM Studio 以伺服器模式執行。",
			"description": "LM Studio 允許您在本機電腦執行模型。詳細資訊請參閱快速入門指南。您需要啟動 LM Studio 的本機伺服器功能才能與此擴充功能搭配使用。<span>注意：</span> Roo Code 使用複雜提示，與 Claude 模型搭配最佳。功能較弱的模型可能無法正常運作。"
		},
		"ollama": {
			"baseUrl": "基礎 URL（選用）",
			"modelId": "模型 ID",
			"description": "Ollama 允許您在本機電腦執行模型。請參閱快速入門指南。",
			"warning": "注意：Roo Code 使用複雜提示，與 Claude 模型搭配最佳。功能較弱的模型可能無法正常運作。"
		},
		"unboundApiKey": "Unbound API 金鑰",
		"getUnboundApiKey": "取得 Unbound API 金鑰",
		"unboundRefreshModelsSuccess": "模型列表已更新！您現在可以從最新模型中選擇。",
		"unboundInvalidApiKey": "無效的API金鑰。請檢查您的API金鑰並重試。",
		"humanRelay": {
			"description": "不需要 API 金鑰，但使用者需要協助將資訊複製並貼上到網頁聊天 AI。",
			"instructions": "使用期間會彈出對話框，並自動將目前訊息複製到剪貼簿。您需要將這些內容貼上到網頁版 AI（如 ChatGPT 或 Claude），然後將 AI 的回覆複製回對話框並點選確認按鈕。"
		},
		"openRouter": {
			"providerRouting": {
				"title": "OpenRouter 供應商路由",
				"description": "OpenRouter 會將請求路由到適合您模型的最佳可用供應商。預設情況下，請求會在頂尖供應商之間進行負載平衡以最大化正常運作時間。您也可以為此模型選擇特定的供應商。",
				"learnMore": "了解更多關於供應商路由的資訊"
			}
		},
		"customModel": {
			"capabilities": "設定自訂 OpenAI 相容模型的功能和定價。請謹慎設定模型功能，因為這會影響 Roo Code 的運作方式。",
			"maxTokens": {
				"label": "最大輸出 Token",
				"description": "模型能在一則回應中產生的最大 Token 數量。（設為 -1 則由伺服器決定最大值）"
			},
			"contextWindow": {
				"label": "上下文視窗大小",
				"description": "模型能處理的總 Token 數量（包含輸入和輸出）"
			},
			"imageSupport": {
				"label": "影像支援",
				"description": "此模型是否能夠處理和理解影像？"
			},
			"computerUse": {
				"label": "電腦使用",
				"description": "此模型是否能夠與瀏覽器互動？（例如 Claude 3.7 Sonnet）"
			},
			"promptCache": {
				"label": "提示快取",
				"description": "此模型是否能夠快取提示？"
			},
			"pricing": {
				"input": {
					"label": "輸入價格",
					"description": "輸入/提示每百萬 Token 的費用。這會影響向模型傳送內容和指令時的費用。"
				},
				"output": {
					"label": "輸出價格",
					"description": "模型回應每百萬 Token 的費用。這會影響模型產生內容的費用。"
				},
				"cacheReads": {
					"label": "快取讀取價格",
					"description": "每百萬 Token 的快取讀取費用。當從快取中取得已儲存的回應時，會收取此費用。"
				},
				"cacheWrites": {
					"label": "快取寫入價格",
					"description": "每百萬 Token 的快取寫入費用。當提示首次被儲存至快取時，會收取此費用。"
				}
			},
			"resetDefaults": "重設為預設值"
		},
		"rateLimitSeconds": {
			"label": "速率限制",
			"description": "API 請求間的最短時間"
		},
		"reasoningEffort": {
			"label": "模型推理強度",
			"high": "高",
			"medium": "中",
			"low": "低"
		},
		"setReasoningLevel": "啟用推理工作量"
	},
	"browser": {
		"enable": {
			"label": "啟用瀏覽器工具",
			"description": "啟用後，Roo 可在使用支援電腦使用的模型時使用瀏覽器與網站互動。 <0>瞭解更多</0>"
		},
		"viewport": {
			"label": "視窗大小",
			"description": "選擇瀏覽器互動的視窗大小。這會影響網站的顯示方式和互動方式。",
			"options": {
				"largeDesktop": "大型桌面 (1280x800)",
				"smallDesktop": "小型桌面 (900x600)",
				"tablet": "平板 (768x1024)",
				"mobile": "行動裝置 (360x640)"
			}
		},
		"screenshotQuality": {
			"label": "截圖品質",
			"description": "調整瀏覽器截圖的 WebP 品質。數值越高截圖越清晰，但會增加 token 用量。"
		},
		"remote": {
			"label": "使用遠端瀏覽器連線",
			"description": "連線到啟用遠端除錯的 Chrome 瀏覽器（--remote-debugging-port=9222）。",
			"urlPlaceholder": "自訂 URL（例如 http://localhost:9222）",
			"testButton": "測試連線",
			"testingButton": "測試中...",
			"instructions": "請輸入 DevTools Protocol 主機位址，或留空以自動偵測本機 Chrome 執行個體。「測試連線」按鈕將嘗試連線至您提供的自訂 URL，若未提供則會自動偵測。"
		}
	},
	"checkpoints": {
		"enable": {
			"label": "啟用自動檢查點",
			"description": "啟用後，Roo 將在工作執行期間自動建立檢查點，使審核變更或回到早期狀態變得容易。 <0>瞭解更多</0>"
		}
	},
	"notifications": {
		"sound": {
			"label": "啟用音效",
			"description": "啟用後，Roo 將為通知和事件播放音效。",
			"volumeLabel": "音量"
		},
		"tts": {
			"label": "啟用文字轉語音",
			"description": "啟用後，Roo 將使用文字轉語音功能朗讀其回應。",
			"speedLabel": "速度"
		}
	},
	"contextManagement": {
		"description": "控制 AI 上下文視窗中要包含哪些資訊，會影響 token 用量和回應品質",
		"autoCondenseContextPercent": {
			"label": "觸發智慧上下文壓縮的閾值",
			"description": "當上下文視窗達到此閾值時，Roo 將自動壓縮它。"
		},
		"condensingApiConfiguration": {
			"label": "上下文壓縮的API配置",
			"description": "選擇用於上下文壓縮操作的API配置。留空則使用當前活動的配置。",
			"useCurrentConfig": "使用當前配置"
		},
		"customCondensingPrompt": {
			"label": "自訂上下文壓縮提示",
			"description": "自訂用於上下文壓縮的系統提示。留空則使用預設提示。",
			"placeholder": "請在此輸入您的自訂上下文壓縮提示...\n\n您可以參考預設提示的結構：\n- 先前對話\n- 目前工作\n- 主要技術概念\n- 相關檔案與程式碼\n- 問題解決\n- 未完成的任務與後續步驟",
			"reset": "重設為預設值",
			"hint": "留空 = 使用預設提示"
		},
		"autoCondenseContext": {
			"name": "自動觸發智慧上下文壓縮"
		},
		"openTabs": {
			"label": "開啟分頁的上下文限制",
			"description": "上下文中最多包含多少個 VS Code 開啟的分頁。數值越高提供的上下文越多，但 token 用量也會增加。"
		},
		"workspaceFiles": {
			"label": "工作區檔案的上下文限制",
			"description": "目前工作目錄中最多包含多少個檔案。數值越高提供的上下文越多，但 token 用量也會增加。"
		},
		"rooignore": {
			"label": "在列表和搜尋中顯示被 .rooignore 排除的檔案",
			"description": "啟用後，符合 .rooignore 規則的檔案會在列表中顯示並標示鎖定圖示。停用後，這些檔案將完全從檔案列表和搜尋結果中隱藏。"
		},
		"maxReadFile": {
			"label": "檔案讀取自動截斷閾值",
			"description": "當模型未指定起始/結束值時，Roo 讀取的行數。如果此數值小於檔案總行數，Roo 將產生程式碼定義的行號索引。特殊情況：-1 指示 Roo 讀取整個檔案（不建立索引），0 指示不讀取任何行並僅提供行索引以取得最小上下文。較低的值可最小化初始上下文使用，允許後續精確的行範圍讀取。明確指定起始/結束的請求不受此設定限制。 <0>瞭解更多</0>",
			"lines": "行",
			"always_full_read": "始終讀取整個檔案"
		},
		"maxConcurrentFileReads": {
			"label": "並行檔案讀取限制",
			"description": "read_file 工具可以同時處理的最大檔案數。較高的值可能會加快讀取多個小檔案的速度，但會增加記憶體使用量。"
		}
	},
	"terminal": {
		"basic": {
			"label": "終端機設定：基本",
			"description": "基本終端機設定"
		},
		"advanced": {
			"label": "終端機設定：進階",
			"description": "以下選項可能需要重新啟動終端機才能套用設定"
		},
		"outputLineLimit": {
			"label": "終端機輸出行數限制",
			"description": "執行命令時終端機輸出的最大行數。超過此限制時，會從中間移除多餘的行數，以節省 token 用量。 <0>瞭解更多</0>"
		},
		"shellIntegrationTimeout": {
			"label": "終端機 Shell 整合逾時",
			"description": "執行命令前等待 Shell 整合初始化的最長時間。如果您的 Shell 啟動較慢，且終端機出現「Shell 整合無法使用」的錯誤訊息，可能需要提高此數值。 <0>瞭解更多</0>"
		},
		"shellIntegrationDisabled": {
			"label": "停用終端機 Shell 整合",
			"description": "如果終端機指令無法正常運作或看到 'Shell Integration Unavailable' 錯誤，請啟用此項。這會使用較簡單的方法執行指令，繞過一些進階終端機功能。 <0>瞭解更多</0>"
		},
		"commandDelay": {
			"label": "終端機命令延遲",
			"description": "命令執行後添加的延遲時間（毫秒）。預設值為 0 時完全停用延遲。這可以幫助確保在有計時問題的終端機中完整擷取命令輸出。在大多數終端機中，這是透過設定 `PROMPT_COMMAND='sleep N'` 實現的，而 PowerShell 會在每個命令結尾加入 `start-sleep`。最初是為了解決 VSCode 錯誤#237208，現在可能不再需要。 <0>瞭解更多</0>"
		},
		"compressProgressBar": {
			"label": "壓縮進度條輸出",
			"description": "啟用後，將處理包含歸位字元 (\\r) 的終端機輸出，模擬真實終端機顯示內容的方式。這會移除進度條的中間狀態，只保留最終狀態，為更重要的資訊節省上下文空間。 <0>瞭解更多</0>"
		},
		"powershellCounter": {
			"label": "啟用 PowerShell 計數器解決方案",
			"description": "啟用後，會在 PowerShell 命令中加入計數器以確保命令正確執行。這有助於解決可能存在輸出擷取問題的 PowerShell 終端機。 <0>瞭解更多</0>"
		},
		"zshClearEolMark": {
			"label": "清除 ZSH 行尾標記",
			"description": "啟用後，透過設定 PROMPT_EOL_MARK='' 清除 ZSH 行尾標記。這可以防止命令輸出以特殊字元（如 '%'）結尾時的解析問題。 <0>瞭解更多</0>"
		},
		"zshOhMy": {
			"label": "啟用 Oh My Zsh 整合",
			"description": "啟用後，設定 ITERM_SHELL_INTEGRATION_INSTALLED=Yes 以啟用 Oh My Zsh shell 整合功能。套用此設定可能需要重新啟動 IDE。 <0>瞭解更多</0>"
		},
		"zshP10k": {
			"label": "啟用 Powerlevel10k 整合",
			"description": "啟用後，設定 POWERLEVEL9K_TERM_SHELL_INTEGRATION=true 以啟用 Powerlevel10k shell 整合功能。 <0>瞭解更多</0>"
		},
		"zdotdir": {
			"label": "啟用 ZDOTDIR 處理",
			"description": "啟用後將建立暫存目錄用於 ZDOTDIR，以正確處理 zsh shell 整合。這確保 VSCode shell 整合能與 zsh 正常運作，同時保留您的 zsh 設定。 <0>瞭解更多</0>"
		},
		"inheritEnv": {
			"label": "繼承環境變數",
			"description": "啟用後，終端機將從 VSCode 父程序繼承環境變數，如使用者設定檔中定義的 shell 整合設定。這直接切換 VSCode 全域設定 `terminal.integrated.inheritEnv`。 <0>瞭解更多</0>"
		}
	},
	"advanced": {
		"diff": {
			"label": "透過差異比對編輯",
			"description": "啟用後，Roo 可更快速地編輯檔案，並自動拒絕不完整的整檔覆寫。搭配最新的 Claude 3.7 Sonnet 模型效果最佳。",
			"strategy": {
				"label": "差異比對策略",
				"options": {
					"standard": "標準（單一區塊）",
					"multiBlock": "實驗性：多區塊差異",
					"unified": "實驗性：統一差異"
				},
				"descriptions": {
					"standard": "標準策略一次只修改一個程式碼區塊。",
					"unified": "統一差異策略會嘗試多種比對方式，並選擇最佳方案。",
					"multiBlock": "多區塊策略可在單一請求中更新檔案內的多個程式碼區塊。"
				}
			},
			"matchPrecision": {
				"label": "比對精確度",
				"description": "此滑桿控制套用差異時程式碼區段的比對精確度。較低的數值允許更彈性的比對，但也會增加錯誤取代的風險。使用低於 100% 的數值時請特別謹慎。"
			}
		}
	},
	"experimental": {
		"DIFF_STRATEGY_UNIFIED": {
			"name": "使用實驗性統一差異比對策略",
			"description": "啟用實驗性的統一差異比對策略。此策略可能減少因模型錯誤而導致的重試次數，但也可能導致意外行為或錯誤的編輯。請務必了解風險，並願意仔細檢查所有變更後再啟用。"
		},
		"SEARCH_AND_REPLACE": {
			"name": "使用實驗性搜尋與取代工具",
			"description": "啟用實驗性的搜尋與取代工具，允許 Roo 在單一請求中取代多個符合的內容。"
		},
		"INSERT_BLOCK": {
			"name": "使用實驗性插入內容工具",
			"description": "啟用實驗性的插入內容工具，允許 Roo 直接在指定行號插入內容，而無需產生差異比對。"
		},
		"POWER_STEERING": {
			"name": "使用實驗性「動力輔助」模式",
			"description": "啟用後，Roo 將更頻繁地提醒模型目前模式的詳細設定。這能讓模型更嚴格遵守角色定義和自訂指令，但每則訊息會使用更多 token。"
		},
		"MULTI_SEARCH_AND_REPLACE": {
			"name": "使用實驗性多區塊差異比對工具",
			"description": "啟用後，Roo 將使用多區塊差異比對工具，嘗試在單一請求中更新檔案內的多個程式碼區塊。"
		},
		"CONCURRENT_FILE_READS": {
			"name": "啟用並行檔案讀取",
			"description": "啟用後，Roo 可以在單一請求中讀取多個檔案（最多 15 個檔案）。停用後，Roo 必須逐一讀取檔案。在使用能力較弱的模型或希望對檔案存取有更多控制時，停用此功能可能會有所幫助。"
		},
		"MARKETPLACE": {
			"name": "啟用 Marketplace",
			"description": "啟用後，您可以從 Marketplace 安裝 MCP 和自訂模式。"
		},
		"DISABLE_COMPLETION_COMMAND": {
			"name": "停用 attempt_completion 中的指令執行",
			"description": "啟用後，attempt_completion 工具將不會執行指令。這是一項實驗性功能，旨在為未來停用工作完成時的指令執行做準備。"
		},
		"MULTI_FILE_APPLY_DIFF": {
			"name": "啟用並行檔案編輯",
			"description": "啟用後 Roo 可在單個請求中編輯多個檔案。停用後 Roo 必須逐個編輯檔案。停用此功能有助於使用能力較弱的模型或需要更精確控制檔案修改時。"
		}
	},
	"promptCaching": {
		"label": "停用提示詞快取",
		"description": "勾選後，Roo 將不會為此模型使用提示詞快取。"
	},
	"temperature": {
		"useCustom": "使用自訂溫度",
		"description": "控制模型回應的隨機性",
		"rangeDescription": "較高值使輸出更隨機，較低值更確定"
	},
	"modelInfo": {
		"supportsImages": "支援影像",
		"noImages": "不支援影像",
		"supportsComputerUse": "支援電腦使用",
		"noComputerUse": "不支援電腦使用",
		"supportsPromptCache": "支援提示快取",
		"noPromptCache": "不支援提示快取",
		"maxOutput": "最大輸出",
		"inputPrice": "輸入價格",
		"outputPrice": "輸出價格",
		"cacheReadsPrice": "快取讀取價格",
		"cacheWritesPrice": "快取寫入價格",
		"enableStreaming": "啟用串流輸出",
		"enableR1Format": "啟用 R1 模型參數",
		"enableR1FormatTips": "使用 QWQ 等 R1 模型時必須啟用，以避免發生 400 錯誤",
		"useAzure": "使用 Azure",
		"azureApiVersion": "設定 Azure API 版本",
		"gemini": {
			"freeRequests": "* 每分鐘可免費使用 {{count}} 次請求，超過後將依提示大小計費。",
			"pricingDetails": "詳細資訊請參閱定價說明。",
			"billingEstimate": "* 費用為估算值 - 實際費用取決於提示大小。"
		}
	},
	"modelPicker": {
		"automaticFetch": "此擴充功能會自動從 <serviceLink>{{serviceName}}</serviceLink> 取得最新的可用模型清單。如果不確定要選哪個模型，建議使用 <defaultModelLink>{{defaultModelId}}</defaultModelLink>，這是與 Roo Code 最佳搭配的模型。您也可以搜尋「free」來檢視目前可用的免費選項。",
		"label": "模型",
		"searchPlaceholder": "搜尋",
		"noMatchFound": "找不到符合的項目",
		"useCustomModel": "使用自訂模型：{{modelId}}"
	},
	"footer": {
		"feedback": "若您有任何問題或建議，歡迎至 <githubLink>github.com/RooCodeInc/Roo-Code</githubLink> 提出 issue，或加入 <redditLink>reddit.com/r/RooCode</redditLink> 或 <discordLink>discord.gg/roocode</discordLink> 討論。",
		"telemetry": {
			"label": "允許匿名錯誤與使用情況回報",
			"description": "透過傳送匿名的使用資料與錯誤回報，協助改善 Roo Code。我們絕不會傳送您的程式碼、提示或個人資訊。詳細資訊請參閱我們的隱私權政策。"
		},
		"settings": {
			"import": "匯入",
			"export": "匯出",
			"reset": "重設"
		}
	},
	"thinkingBudget": {
		"maxTokens": "最大 token 數",
		"maxThinkingTokens": "最大思考 token 數"
	},
	"validation": {
		"apiKey": "請提供有效的 API 金鑰。",
		"awsRegion": "請選擇要用於 Amazon Bedrock 的區域。",
		"googleCloud": "請提供有效的 Google Cloud 專案 ID 和區域。",
		"modelId": "請提供有效的模型 ID。",
		"modelSelector": "請提供有效的模型選擇器。",
		"openAi": "請提供有效的基礎 URL、API 金鑰和模型 ID。",
		"arn": {
			"invalidFormat": "ARN 格式無效，請檢查格式要求。",
			"regionMismatch": "警告：您 ARN 中的區域 ({{arnRegion}}) 與您選擇的區域 ({{region}}) 不符，可能導致存取問題。系統將使用 ARN 中指定的區域。"
		},
		"modelAvailability": "您指定的模型 ID ({{modelId}}) 目前無法使用，請選擇其他模型。",
		"providerNotAllowed": "供應商 '{{provider}}' 不允許用於您的組織。",
		"modelNotAllowed": "模型 '{{model}}' 不允許用於供應商 '{{provider}}'，您的組織不允許",
		"profileInvalid": "此設定檔包含您的組織不允許的供應商或模型"
	},
	"placeholders": {
		"apiKey": "請輸入 API 金鑰...",
		"profileName": "請輸入設定檔名稱",
		"accessKey": "請輸入存取金鑰...",
		"secretKey": "請輸入金鑰...",
		"sessionToken": "請輸入工作階段權杖...",
		"credentialsJson": "請輸入憑證 JSON...",
		"keyFilePath": "請輸入金鑰檔案路徑...",
		"projectId": "請輸入專案 ID...",
		"customArn": "請輸入 ARN（例：arn:aws:bedrock:us-east-1:123456789012:foundation-model/my-model）",
		"baseUrl": "請輸入基礎 URL...",
		"modelId": {
			"lmStudio": "例：meta-llama-3.1-8b-instruct",
			"lmStudioDraft": "例：lmstudio-community/llama-3.2-1b-instruct",
			"ollama": "例：llama3.1"
		},
		"numbers": {
			"maxTokens": "例：4096",
			"contextWindow": "例：128000",
			"inputPrice": "例：0.0001",
			"outputPrice": "例：0.0002",
			"cacheWritePrice": "例：0.00005"
		}
	},
	"defaults": {
		"ollamaUrl": "預設：http://localhost:11434",
		"lmStudioUrl": "預設：http://localhost:1234",
		"geminiUrl": "預設：https://generativelanguage.googleapis.com"
	},
	"labels": {
		"customArn": "自訂 ARN",
		"useCustomArn": "使用自訂 ARN..."
	},
<<<<<<< HEAD
	"diagnostics": {
		"description": "Configure how workspace diagnostics (errors and warnings) are included in the AI's context",
		"includeDiagnostics": {
			"label": "Include diagnostics in context",
			"description": "When enabled, workspace errors and warnings will be included when using @problems mention"
		},
		"maxDiagnosticsCount": {
			"label": "Maximum diagnostics count",
			"description": "Limit the number of diagnostics included to prevent excessive token usage"
		},
		"diagnosticsFilter": {
			"label": "Diagnostics filter",
			"description": "Filter diagnostics by source and code (e.g., 'eslint', 'typescript', 'dart Error'). Leave empty to include all diagnostics"
		}
	}
=======
	"includeMaxOutputTokens": "包含最大輸出 Token 數",
	"includeMaxOutputTokensDescription": "在 API 請求中傳送最大輸出 Token 參數。某些提供商可能不支援此功能。"
>>>>>>> 2e2f83be
}<|MERGE_RESOLUTION|>--- conflicted
+++ resolved
@@ -615,7 +615,6 @@
 		"customArn": "自訂 ARN",
 		"useCustomArn": "使用自訂 ARN..."
 	},
-<<<<<<< HEAD
 	"diagnostics": {
 		"description": "Configure how workspace diagnostics (errors and warnings) are included in the AI's context",
 		"includeDiagnostics": {
@@ -630,9 +629,7 @@
 			"label": "Diagnostics filter",
 			"description": "Filter diagnostics by source and code (e.g., 'eslint', 'typescript', 'dart Error'). Leave empty to include all diagnostics"
 		}
-	}
-=======
+	},
 	"includeMaxOutputTokens": "包含最大輸出 Token 數",
 	"includeMaxOutputTokensDescription": "在 API 請求中傳送最大輸出 Token 參數。某些提供商可能不支援此功能。"
->>>>>>> 2e2f83be
 }