{
	"common": {
		"save": "Salvar",
		"done": "Concluído",
		"cancel": "Cancelar",
		"reset": "Redefinir",
		"select": "Selecionar",
		"add": "Adicionar cabeçalho",
		"remove": "Remover"
	},
	"header": {
		"title": "Configurações",
		"saveButtonTooltip": "Salvar alterações",
		"nothingChangedTooltip": "Nada alterado",
		"doneButtonTooltip": "Descartar alterações não salvas e fechar o painel de configurações"
	},
	"unsavedChangesDialog": {
		"title": "Alterações não salvas",
		"description": "Deseja descartar as alterações e continuar?",
		"cancelButton": "Cancelar",
		"discardButton": "Descartar alterações"
	},
	"sections": {
		"providers": "Provedores",
		"autoApprove": "Aprovação",
		"browser": "Navegador",
		"checkpoints": "Checkpoints",
		"notifications": "Notificações",
		"contextManagement": "Contexto",
		"terminal": "Terminal",
		"prompts": "Prompts",
		"experimental": "Experimental",
		"language": "Idioma",
		"about": "Sobre"
	},
	"prompts": {
		"description": "Configure prompts de suporte usados para ações rápidas como melhorar prompts, explicar código e corrigir problemas. Esses prompts ajudam o Roo a fornecer melhor assistência para tarefas comuns de desenvolvimento."
	},
	"codeIndex": {
		"title": "Indexação de Código",
		"enableLabel": "Ativar Indexação de Código",
		"enableDescription": "Ative a indexação de código para pesquisa e compreensão de contexto aprimoradas",
		"providerLabel": "Provedor de Embeddings",
		"selectProviderPlaceholder": "Selecionar provedor",
		"openaiProvider": "OpenAI",
		"ollamaProvider": "Ollama",
		"geminiProvider": "Gemini",
		"geminiApiKeyLabel": "Chave de API:",
		"geminiApiKeyPlaceholder": "Digite sua chave de API do Gemini",
		"openaiCompatibleProvider": "Compatível com OpenAI",
		"openAiKeyLabel": "Chave de API OpenAI",
		"openAiKeyPlaceholder": "Digite sua chave de API OpenAI",
		"openAiCompatibleBaseUrlLabel": "URL Base",
		"openAiCompatibleApiKeyLabel": "Chave de API",
		"openAiCompatibleApiKeyPlaceholder": "Digite sua chave de API",
		"openAiCompatibleModelDimensionLabel": "Dimensão de Embedding:",
		"modelDimensionLabel": "Dimensão do Modelo",
		"openAiCompatibleModelDimensionPlaceholder": "ex., 1536",
		"openAiCompatibleModelDimensionDescription": "A dimensão de embedding (tamanho de saída) para seu modelo. Verifique a documentação do seu provedor para este valor. Valores comuns: 384, 768, 1536, 3072.",
		"modelLabel": "Modelo",
		"selectModelPlaceholder": "Selecionar modelo",
		"ollamaUrlLabel": "URL Ollama:",
		"qdrantUrlLabel": "URL Qdrant",
		"qdrantKeyLabel": "Chave Qdrant:",
		"startIndexingButton": "Iniciar",
		"clearIndexDataButton": "Limpar Índice",
		"unsavedSettingsMessage": "Por favor, salve suas configurações antes de iniciar o processo de indexação.",
		"clearDataDialog": {
			"title": "Tem certeza?",
			"description": "Esta ação não pode ser desfeita. Isso excluirá permanentemente os dados de índice da sua base de código.",
			"cancelButton": "Cancelar",
			"confirmButton": "Limpar Dados"
		},
		"description": "Configure as configurações de indexação da base de código para habilitar a pesquisa semântica do seu projeto. <0>Saiba mais</0>",
		"statusTitle": "Status",
		"settingsTitle": "Configurações de Indexação",
		"disabledMessage": "A indexação da base de código está atualmente desativada. Ative-a nas configurações globais para configurar as opções de indexação.",
		"embedderProviderLabel": "Provedor de Embedder",
		"modelPlaceholder": "Insira o nome do modelo",
		"selectModel": "Selecione um modelo",
		"ollamaBaseUrlLabel": "URL Base do Ollama",
		"qdrantApiKeyLabel": "Chave da API Qdrant",
		"qdrantApiKeyPlaceholder": "Insira sua chave da API Qdrant (opcional)",
		"setupConfigLabel": "Configuração",
		"ollamaUrlPlaceholder": "http://localhost:11434",
		"openAiCompatibleBaseUrlPlaceholder": "https://api.example.com",
		"modelDimensionPlaceholder": "1536",
		"qdrantUrlPlaceholder": "http://localhost:6333",
		"saveError": "Falha ao salvar configurações",
		"modelDimensions": "({{dimension}} dimensões)",
		"saveSuccess": "Configurações salvas com sucesso",
		"saving": "Salvando...",
		"saveSettings": "Salvar",
		"indexingStatuses": {
			"standby": "Em espera",
			"indexing": "Indexando",
			"indexed": "Indexado",
			"error": "Erro"
		},
		"close": "Fechar",
		"validation": {
			"invalidQdrantUrl": "URL do Qdrant inválida",
			"invalidOllamaUrl": "URL do Ollama inválida",
			"invalidBaseUrl": "URL base inválida",
			"qdrantUrlRequired": "A URL do Qdrant é obrigatória",
			"openaiApiKeyRequired": "A chave de API da OpenAI é obrigatória",
			"modelSelectionRequired": "A seleção do modelo é obrigatória",
			"apiKeyRequired": "A chave de API é obrigatória",
			"modelIdRequired": "O ID do modelo é obrigatório",
			"modelDimensionRequired": "A dimensão do modelo é obrigatória",
			"geminiApiKeyRequired": "A chave de API do Gemini é obrigatória",
			"ollamaBaseUrlRequired": "A URL base do Ollama é obrigatória",
			"baseUrlRequired": "A URL base é obrigatória",
			"modelDimensionMinValue": "A dimensão do modelo deve ser maior que 0"
		},
		"advancedConfigLabel": "Configuração Avançada",
		"searchMinScoreLabel": "Limite de pontuação de busca",
		"searchMinScoreDescription": "Pontuação mínima de similaridade (0.0-1.0) necessária para os resultados da busca. Valores mais baixos retornam mais resultados, mas podem ser menos relevantes. Valores mais altos retornam menos resultados, mas mais relevantes.",
		"searchMinScoreResetTooltip": "Redefinir para o valor padrão (0.4)",
		"searchMaxResultsLabel": "Resultados máximos de busca",
		"searchMaxResultsDescription": "Número máximo de resultados de busca a retornar ao consultar o índice de código. Valores mais altos fornecem mais contexto, mas podem incluir resultados menos relevantes.",
		"resetToDefault": "Redefinir para o padrão"
	},
	"autoApprove": {
		"description": "Permitir que o Roo realize operações automaticamente sem exigir aprovação. Ative essas configurações apenas se confiar totalmente na IA e compreender os riscos de segurança associados.",
		"toggleAriaLabel": "Alternar aprovação automática",
		"disabledAriaLabel": "Aprovação automática desativada - selecione as opções primeiro",
		"readOnly": {
			"label": "Leitura",
			"description": "Quando ativado, o Roo visualizará automaticamente o conteúdo do diretório e lerá arquivos sem que você precise clicar no botão Aprovar.",
			"outsideWorkspace": {
				"label": "Incluir arquivos fora do espaço de trabalho",
				"description": "Permitir que o Roo leia arquivos fora do espaço de trabalho atual sem exigir aprovação."
			}
		},
		"write": {
			"label": "Escrita",
			"description": "Criar e editar arquivos automaticamente sem exigir aprovação",
			"delayLabel": "Atraso após escritas para permitir que diagnósticos detectem problemas potenciais",
			"outsideWorkspace": {
				"label": "Incluir arquivos fora do espaço de trabalho",
				"description": "Permitir que o Roo crie e edite arquivos fora do espaço de trabalho atual sem exigir aprovação."
			},
			"protected": {
				"label": "Incluir arquivos protegidos",
				"description": "Permitir que o Roo crie e edite arquivos protegidos (como .rooignore e arquivos de configuração .roo/) sem exigir aprovação."
			}
		},
		"browser": {
			"label": "Navegador",
			"description": "Realizar ações do navegador automaticamente sem exigir aprovação. Nota: Aplica-se apenas quando o modelo suporta uso do computador"
		},
		"retry": {
			"label": "Tentar novamente",
			"description": "Tentar novamente automaticamente requisições de API com falha quando o servidor retorna uma resposta de erro",
			"delayLabel": "Atraso antes de tentar novamente a requisição"
		},
		"mcp": {
			"label": "MCP",
			"description": "Ativar aprovação automática de ferramentas MCP individuais na visualização de Servidores MCP (requer tanto esta configuração quanto a caixa de seleção \"Permitir sempre\" da ferramenta)"
		},
		"modeSwitch": {
			"label": "Modo",
			"description": "Alternar automaticamente entre diferentes modos sem exigir aprovação"
		},
		"subtasks": {
			"label": "Subtarefas",
			"description": "Permitir a criação e conclusão de subtarefas sem exigir aprovação"
		},
		"followupQuestions": {
			"label": "Pergunta",
			"description": "Selecionar automaticamente a primeira resposta sugerida para perguntas de acompanhamento após o tempo limite configurado",
			"timeoutLabel": "Tempo de espera antes de selecionar automaticamente a primeira resposta"
		},
		"execute": {
			"label": "Executar",
			"description": "Executar automaticamente comandos de terminal permitidos sem exigir aprovação",
			"allowedCommands": "Comandos de auto-execução permitidos",
			"allowedCommandsDescription": "Prefixos de comando que podem ser auto-executados quando \"Aprovar sempre operações de execução\" está ativado. Adicione * para permitir todos os comandos (use com cautela).",
			"deniedCommands": "Comandos negados",
			"deniedCommandsDescription": "Prefixos de comandos que serão automaticamente negados sem pedir aprovação. Em caso de conflitos com comandos permitidos, a correspondência de prefixo mais longa tem precedência. Adicione * para negar todos os comandos.",
			"commandPlaceholder": "Digite o prefixo do comando (ex. 'git ')",
			"deniedCommandPlaceholder": "Digite o prefixo do comando para negar (ex. 'rm -rf')",
			"addButton": "Adicionar",
			"autoDenied": "Comandos com o prefixo `{{prefix}}` foram proibidos pelo usuário. Não contorne esta restrição executando outro comando."
		},
		"updateTodoList": {
			"label": "Todo",
			"description": "A lista de tarefas é atualizada automaticamente sem aprovação"
		},
		"apiRequestLimit": {
			"title": "Máximo de Solicitações",
			"description": "Fazer automaticamente este número de requisições à API antes de pedir aprovação para continuar com a tarefa.",
			"unlimited": "Ilimitado"
		},
<<<<<<< HEAD
		"timeout": {
			"label": "Timeout",
			"description": "Configure como o Roo lida com operações de ferramentas que excedem seus limites de tempo",
			"timeoutFallbackEnabled": {
				"label": "Ativar tratamento de timeout",
				"description": "Terminar automaticamente operações de ferramentas de longa duração e sugerir opções de fallback."
			},
			"toolExecutionTimeoutMs": {
				"label": "Timeout de execução da ferramenta (ms)",
				"description": "Tempo máximo de espera para operações de ferramentas antes de acionar o tratamento de timeout (1000-1800000ms)"
			}
		}
=======
		"selectOptionsFirst": "Selecione pelo menos uma opção abaixo para habilitar a aprovação automática"
>>>>>>> 6cf376f8
	},
	"providers": {
		"providerDocumentation": "Documentação do {{provider}}",
		"configProfile": "Perfil de configuração",
		"description": "Salve diferentes configurações de API para alternar rapidamente entre provedores e configurações.",
		"apiProvider": "Provedor de API",
		"model": "Modelo",
		"nameEmpty": "O nome não pode estar vazio",
		"nameExists": "Já existe um perfil com este nome",
		"deleteProfile": "Excluir perfil",
		"invalidArnFormat": "Formato de ARN inválido. Verifique os exemplos acima.",
		"enterNewName": "Digite um novo nome",
		"addProfile": "Adicionar perfil",
		"renameProfile": "Renomear perfil",
		"newProfile": "Novo perfil de configuração",
		"enterProfileName": "Digite o nome do perfil",
		"createProfile": "Criar perfil",
		"cannotDeleteOnlyProfile": "Não é possível excluir o único perfil",
		"searchPlaceholder": "Pesquisar perfis",
		"searchProviderPlaceholder": "Pesquisar provedores",
		"noProviderMatchFound": "Nenhum provedor encontrado",
		"noMatchFound": "Nenhum perfil correspondente encontrado",
		"vscodeLmDescription": "A API do Modelo de Linguagem do VS Code permite executar modelos fornecidos por outras extensões do VS Code (incluindo, mas não se limitando, ao GitHub Copilot). A maneira mais fácil de começar é instalar as extensões Copilot e Copilot Chat no VS Code Marketplace.",
		"awsCustomArnUse": "Insira um ARN Amazon Bedrock válido para o modelo que deseja usar. Exemplos de formato:",
		"awsCustomArnDesc": "Certifique-se de que a região no ARN corresponde à região AWS selecionada acima.",
		"openRouterApiKey": "Chave de API OpenRouter",
		"getOpenRouterApiKey": "Obter chave de API OpenRouter",
		"apiKeyStorageNotice": "As chaves de API são armazenadas com segurança no Armazenamento Secreto do VSCode",
		"glamaApiKey": "Chave de API Glama",
		"getGlamaApiKey": "Obter chave de API Glama",
		"useCustomBaseUrl": "Usar URL base personalizado",
		"useReasoning": "Habilitar raciocínio",
		"useHostHeader": "Usar cabeçalho Host personalizado",
		"useLegacyFormat": "Usar formato de API OpenAI legado",
		"customHeaders": "Cabeçalhos personalizados",
		"headerName": "Nome do cabeçalho",
		"headerValue": "Valor do cabeçalho",
		"noCustomHeaders": "Nenhum cabeçalho personalizado definido. Clique no botão + para adicionar um.",
		"requestyApiKey": "Chave de API Requesty",
		"refreshModels": {
			"label": "Atualizar modelos",
			"hint": "Por favor, reabra as configurações para ver os modelos mais recentes.",
			"loading": "Atualizando lista de modelos...",
			"success": "Lista de modelos atualizada com sucesso!",
			"error": "Falha ao atualizar a lista de modelos. Por favor, tente novamente."
		},
		"getRequestyApiKey": "Obter chave de API Requesty",
		"openRouterTransformsText": "Comprimir prompts e cadeias de mensagens para o tamanho do contexto (<a>Transformações OpenRouter</a>)",
		"anthropicApiKey": "Chave de API Anthropic",
		"getAnthropicApiKey": "Obter chave de API Anthropic",
		"anthropicUseAuthToken": "Passar a chave de API Anthropic como cabeçalho Authorization em vez de X-Api-Key",
		"chutesApiKey": "Chave de API Chutes",
		"getChutesApiKey": "Obter chave de API Chutes",
		"deepSeekApiKey": "Chave de API DeepSeek",
		"getDeepSeekApiKey": "Obter chave de API DeepSeek",
		"geminiApiKey": "Chave de API Gemini",
		"getGroqApiKey": "Obter chave de API Groq",
		"groqApiKey": "Chave de API Groq",
		"getGeminiApiKey": "Obter chave de API Gemini",
		"apiKey": "Chave de API",
		"openAiApiKey": "Chave de API OpenAI",
		"openAiBaseUrl": "URL Base",
		"getOpenAiApiKey": "Obter chave de API OpenAI",
		"mistralApiKey": "Chave de API Mistral",
		"getMistralApiKey": "Obter chave de API Mistral / Codestral",
		"codestralBaseUrl": "URL Base Codestral (Opcional)",
		"codestralBaseUrlDesc": "Defina uma URL alternativa para o modelo Codestral.",
		"xaiApiKey": "Chave de API xAI",
		"getXaiApiKey": "Obter chave de API xAI",
		"litellmApiKey": "Chave API LiteLLM",
		"litellmBaseUrl": "URL base LiteLLM",
		"awsCredentials": "Credenciais AWS",
		"awsProfile": "Perfil AWS",
		"awsProfileName": "Nome do Perfil AWS",
		"awsAccessKey": "Chave de Acesso AWS",
		"awsSecretKey": "Chave Secreta AWS",
		"awsSessionToken": "Token de Sessão AWS",
		"awsRegion": "Região AWS",
		"awsCrossRegion": "Usar inferência entre regiões",
		"awsBedrockVpc": {
			"useCustomVpcEndpoint": "Usar endpoint VPC personalizado",
			"vpcEndpointUrlPlaceholder": "Digite a URL do endpoint VPC (opcional)",
			"examples": "Exemplos:"
		},
		"enablePromptCaching": "Ativar cache de prompts",
		"enablePromptCachingTitle": "Ativar cache de prompts para melhorar o desempenho e reduzir custos para modelos suportados.",
		"cacheUsageNote": "Nota: Se você não vir o uso do cache, tente selecionar um modelo diferente e depois selecionar novamente o modelo desejado.",
		"vscodeLmModel": "Modelo de Linguagem",
		"vscodeLmWarning": "Nota: Esta é uma integração muito experimental e o suporte do provedor pode variar. Se você receber um erro sobre um modelo não ser suportado, isso é um problema do lado do provedor.",
		"googleCloudSetup": {
			"title": "Para usar o Google Cloud Vertex AI, você precisa:",
			"step1": "1. Criar uma conta Google Cloud, ativar a API Vertex AI e ativar os modelos Claude desejados.",
			"step2": "2. Instalar o CLI do Google Cloud e configurar as credenciais padrão do aplicativo.",
			"step3": "3. Ou criar uma conta de serviço com credenciais."
		},
		"googleCloudCredentials": "Credenciais Google Cloud",
		"googleCloudKeyFile": "Caminho do Arquivo de Chave Google Cloud",
		"googleCloudProjectId": "ID do Projeto Google Cloud",
		"googleCloudRegion": "Região Google Cloud",
		"lmStudio": {
			"baseUrl": "URL Base (opcional)",
			"modelId": "ID do Modelo",
			"speculativeDecoding": "Ativar Decodificação Especulativa",
			"draftModelId": "ID do Modelo de Rascunho",
			"draftModelDesc": "O modelo de rascunho deve ser da mesma família de modelos para que a decodificação especulativa funcione corretamente.",
			"selectDraftModel": "Selecionar Modelo de Rascunho",
			"noModelsFound": "Nenhum modelo de rascunho encontrado. Certifique-se de que o LM Studio esteja em execução com o Modo Servidor ativado.",
			"description": "O LM Studio permite que você execute modelos localmente em seu computador. Para instruções sobre como começar, veja o <a>guia de início rápido</a> deles. Você também precisará iniciar o recurso de <b>servidor local</b> do LM Studio para usá-lo com esta extensão. <span>Nota:</span> O Roo Code usa prompts complexos e funciona melhor com modelos Claude. Modelos menos capazes podem não funcionar como esperado."
		},
		"ollama": {
			"baseUrl": "URL Base (opcional)",
			"modelId": "ID do Modelo",
			"description": "O Ollama permite que você execute modelos localmente em seu computador. Para instruções sobre como começar, veja o guia de início rápido deles.",
			"warning": "Nota: O Roo Code usa prompts complexos e funciona melhor com modelos Claude. Modelos menos capazes podem não funcionar como esperado."
		},
		"unboundApiKey": "Chave de API Unbound",
		"getUnboundApiKey": "Obter chave de API Unbound",
		"unboundRefreshModelsSuccess": "Lista de modelos atualizada! Agora você pode selecionar entre os modelos mais recentes.",
		"unboundInvalidApiKey": "Chave API inválida. Por favor, verifique sua chave API e tente novamente.",
		"humanRelay": {
			"description": "Não é necessária chave de API, mas o usuário precisa ajudar a copiar e colar as informações para a IA do chat web.",
			"instructions": "Durante o uso, uma caixa de diálogo será exibida e a mensagem atual será copiada para a área de transferência automaticamente. Você precisa colar isso nas versões web de IA (como ChatGPT ou Claude), depois copiar a resposta da IA de volta para a caixa de diálogo e clicar no botão confirmar."
		},
		"openRouter": {
			"providerRouting": {
				"title": "Roteamento de Provedores OpenRouter",
				"description": "OpenRouter direciona solicitações para os melhores provedores disponíveis para seu modelo. Por padrão, as solicitações são balanceadas entre os principais provedores para maximizar o tempo de atividade. No entanto, você pode escolher um provedor específico para usar com este modelo.",
				"learnMore": "Saiba mais sobre roteamento de provedores"
			}
		},
		"customModel": {
			"capabilities": "Configure as capacidades e preços para seu modelo personalizado compatível com OpenAI. Tenha cuidado ao especificar as capacidades do modelo, pois elas podem afetar como o Roo Code funciona.",
			"maxTokens": {
				"label": "Máximo de Tokens de Saída",
				"description": "Número máximo de tokens que o modelo pode gerar em uma resposta. (Especifique -1 para permitir que o servidor defina o máximo de tokens.)"
			},
			"contextWindow": {
				"label": "Tamanho da Janela de Contexto",
				"description": "Total de tokens (entrada + saída) que o modelo pode processar."
			},
			"imageSupport": {
				"label": "Suporte a Imagens",
				"description": "Este modelo é capaz de processar e entender imagens?"
			},
			"computerUse": {
				"label": "Uso do Computador",
				"description": "Este modelo é capaz de interagir com um navegador? (ex. Claude 3.7 Sonnet)."
			},
			"promptCache": {
				"label": "Cache de Prompts",
				"description": "Este modelo é capaz de fazer cache de prompts?"
			},
			"pricing": {
				"input": {
					"label": "Preço de Entrada",
					"description": "Custo por milhão de tokens na entrada/prompt. Isso afeta o custo de enviar contexto e instruções para o modelo."
				},
				"output": {
					"label": "Preço de Saída",
					"description": "Custo por milhão de tokens na resposta do modelo. Isso afeta o custo do conteúdo gerado e das conclusões."
				},
				"cacheReads": {
					"label": "Preço de Leituras de Cache",
					"description": "Custo por milhão de tokens para leitura do cache. Este é o preço cobrado quando uma resposta em cache é recuperada."
				},
				"cacheWrites": {
					"label": "Preço de Escritas de Cache",
					"description": "Custo por milhão de tokens para escrita no cache. Este é o preço cobrado quando um prompt é armazenado em cache pela primeira vez."
				}
			},
			"resetDefaults": "Restaurar Padrões"
		},
		"rateLimitSeconds": {
			"label": "Limite de taxa",
			"description": "Tempo mínimo entre requisições de API."
		},
		"consecutiveMistakeLimit": {
			"label": "Limite de Erros e Repetições",
			"description": "Número de erros consecutivos ou ações repetidas antes de exibir o diálogo 'Roo está com problemas'",
			"unlimitedDescription": "Tentativas ilimitadas ativadas (prosseguimento automático). O diálogo nunca aparecerá.",
			"warning": "⚠️ Definir como 0 permite tentativas ilimitadas, o que pode consumir um uso significativo da API"
		},
		"reasoningEffort": {
			"label": "Esforço de raciocínio do modelo",
			"high": "Alto",
			"medium": "Médio",
			"low": "Baixo"
		},
		"setReasoningLevel": "Habilitar esforço de raciocínio",
		"claudeCode": {
			"pathLabel": "Caminho do Claude Code",
			"description": "Caminho opcional para o seu Claude Code CLI. O padrão é 'claude' se não for definido.",
			"placeholder": "Padrão: claude",
			"maxTokensLabel": "Tokens de saída máximos",
			"maxTokensDescription": "Número máximo de tokens de saída para respostas do Claude Code. O padrão é 8000."
		}
	},
	"browser": {
		"enable": {
			"label": "Ativar ferramenta de navegador",
			"description": "Quando ativado, o Roo pode usar um navegador para interagir com sites ao usar modelos que suportam o uso do computador. <0>Saiba mais</0>"
		},
		"viewport": {
			"label": "Tamanho da viewport",
			"description": "Selecione o tamanho da viewport para interações do navegador. Isso afeta como os sites são exibidos e como se interage com eles.",
			"options": {
				"largeDesktop": "Desktop grande (1280x800)",
				"smallDesktop": "Desktop pequeno (900x600)",
				"tablet": "Tablet (768x1024)",
				"mobile": "Móvel (360x640)"
			}
		},
		"screenshotQuality": {
			"label": "Qualidade das capturas de tela",
			"description": "Ajuste a qualidade WebP das capturas de tela do navegador. Valores mais altos fornecem capturas mais nítidas, mas aumentam o uso de token."
		},
		"remote": {
			"label": "Usar conexão remota de navegador",
			"description": "Conectar a um navegador Chrome executando com depuração remota ativada (--remote-debugging-port=9222).",
			"urlPlaceholder": "URL personalizado (ex. http://localhost:9222)",
			"testButton": "Testar conexão",
			"testingButton": "Testando...",
			"instructions": "Digite o endereço do host do protocolo DevTools ou deixe em branco para descobrir automaticamente instâncias locais do Chrome. O botão Testar Conexão tentará usar o URL personalizado, se fornecido, ou descobrirá automaticamente se o campo estiver vazio."
		}
	},
	"checkpoints": {
		"enable": {
			"label": "Ativar pontos de verificação automáticos",
			"description": "Quando ativado, o Roo criará automaticamente pontos de verificação durante a execução de tarefas, facilitando a revisão de alterações ou o retorno a estados anteriores. <0>Saiba mais</0>"
		}
	},
	"notifications": {
		"sound": {
			"label": "Ativar efeitos sonoros",
			"description": "Quando ativado, o Roo reproduzirá efeitos sonoros para notificações e eventos.",
			"volumeLabel": "Volume"
		},
		"tts": {
			"label": "Ativar texto para fala",
			"description": "Quando ativado, o Roo lerá em voz alta suas respostas usando texto para fala.",
			"speedLabel": "Velocidade"
		}
	},
	"contextManagement": {
		"description": "Controle quais informações são incluídas na janela de contexto da IA, afetando o uso de token e a qualidade da resposta",
		"autoCondenseContextPercent": {
			"label": "Limite para acionar a condensação inteligente de contexto",
			"description": "Quando a janela de contexto atingir este limite, o Roo a condensará automaticamente."
		},
		"condensingApiConfiguration": {
			"label": "Configuração de API para Condensação de Contexto",
			"description": "Selecione qual configuração de API usar para operações de condensação de contexto. Deixe desmarcado para usar a configuração ativa atual.",
			"useCurrentConfig": "Padrão"
		},
		"customCondensingPrompt": {
			"label": "Prompt Personalizado de Condensação de Contexto",
			"description": "Prompt de sistema personalizado para condensação de contexto. Deixe em branco para usar o prompt padrão.",
			"placeholder": "Digite seu prompt de condensação personalizado aqui...\n\nVocê pode usar a mesma estrutura do prompt padrão:\n- Conversa Anterior\n- Trabalho Atual\n- Conceitos Técnicos Principais\n- Arquivos e Código Relevantes\n- Resolução de Problemas\n- Tarefas Pendentes e Próximos Passos",
			"reset": "Restaurar Padrão",
			"hint": "Vazio = usar prompt padrão"
		},
		"autoCondenseContext": {
			"name": "Acionar automaticamente a condensação inteligente de contexto",
			"description": "Quando habilitado, o Roo condensará automaticamente o contexto quando o limite for atingido. Quando desabilitado, você ainda pode acionar manualmente a condensação de contexto."
		},
		"openTabs": {
			"label": "Limite de contexto de abas abertas",
			"description": "Número máximo de abas abertas do VSCode a incluir no contexto. Valores mais altos fornecem mais contexto, mas aumentam o uso de token."
		},
		"workspaceFiles": {
			"label": "Limite de contexto de arquivos do espaço de trabalho",
			"description": "Número máximo de arquivos a incluir nos detalhes do diretório de trabalho atual. Valores mais altos fornecem mais contexto, mas aumentam o uso de token."
		},
		"rooignore": {
			"label": "Mostrar arquivos .rooignore em listas e pesquisas",
			"description": "Quando ativado, os arquivos que correspondem aos padrões em .rooignore serão mostrados em listas com um símbolo de cadeado. Quando desativado, esses arquivos serão completamente ocultos das listas de arquivos e pesquisas."
		},
		"maxReadFile": {
			"label": "Limite de auto-truncamento de leitura de arquivo",
			"description": "O Roo lê este número de linhas quando o modelo omite valores de início/fim. Se este número for menor que o total do arquivo, o Roo gera um índice de números de linha das definições de código. Casos especiais: -1 instrui o Roo a ler o arquivo inteiro (sem indexação), e 0 instrui a não ler linhas e fornecer apenas índices de linha para contexto mínimo. Valores mais baixos minimizam o uso inicial de contexto, permitindo leituras posteriores precisas de intervalos de linhas. Requisições com início/fim explícitos não são limitadas por esta configuração.",
			"lines": "linhas",
			"always_full_read": "Sempre ler o arquivo inteiro"
		},
		"maxConcurrentFileReads": {
			"label": "Limite de leituras simultâneas",
			"description": "Número máximo de arquivos que a ferramenta 'read_file' pode processar simultaneamente. Valores mais altos podem acelerar a leitura de vários arquivos pequenos, mas aumentam o uso de memória."
		},
		"condensingThreshold": {
			"label": "Limite de Ativação de Condensação",
			"selectProfile": "Configurar limite para perfil",
			"defaultProfile": "Padrão Global (todos os perfis)",
			"defaultDescription": "Quando o contexto atingir essa porcentagem, será automaticamente condensado para todos os perfis, a menos que tenham configurações personalizadas",
			"profileDescription": "Limite personalizado apenas para este perfil (substitui o padrão global)",
			"inheritDescription": "Este perfil herda o limite padrão global ({{threshold}}%)",
			"usesGlobal": "(usa global {{threshold}}%)"
		}
	},
	"terminal": {
		"basic": {
			"label": "Configurações do terminal: Básicas",
			"description": "Configurações básicas do terminal"
		},
		"advanced": {
			"label": "Configurações do terminal: Avançadas",
			"description": "As seguintes opções podem exigir reiniciar o terminal para aplicar a configuração."
		},
		"outputLineLimit": {
			"label": "Limite de saída do terminal",
			"description": "Número máximo de linhas a incluir na saída do terminal ao executar comandos. Quando excedido, as linhas serão removidas do meio, economizando token. <0>Saiba mais</0>"
		},
		"shellIntegrationTimeout": {
			"label": "Tempo limite de integração do shell do terminal",
			"description": "Tempo máximo de espera para a inicialização da integração do shell antes de executar comandos. Para usuários com tempos de inicialização de shell longos, este valor pode precisar ser aumentado se você vir erros \"Shell Integration Unavailable\" no terminal. <0>Saiba mais</0>"
		},
		"shellIntegrationDisabled": {
			"label": "Desativar integração do shell do terminal",
			"description": "Ative isso se os comandos do terminal não estiverem funcionando corretamente ou se você vir erros de 'Shell Integration Unavailable'. Isso usa um método mais simples para executar comandos, ignorando alguns recursos avançados do terminal. <0>Saiba mais</0>"
		},
		"commandDelay": {
			"label": "Atraso de comando do terminal",
			"description": "Atraso em milissegundos para adicionar após a execução do comando. A configuração padrão de 0 desativa completamente o atraso. Isso pode ajudar a garantir que a saída do comando seja totalmente capturada em terminais com problemas de temporização. Na maioria dos terminais, isso é implementado definindo `PROMPT_COMMAND='sleep N'` e o PowerShell adiciona `start-sleep` ao final de cada comando. Originalmente era uma solução para o bug VSCode#237208 e pode não ser necessário. <0>Saiba mais</0>"
		},
		"compressProgressBar": {
			"label": "Comprimir saída de barras de progresso",
			"description": "Quando ativado, processa a saída do terminal com retornos de carro (\\r) para simular como um terminal real exibiria o conteúdo. Isso remove os estados intermediários das barras de progresso, mantendo apenas o estado final, o que conserva espaço de contexto para informações mais relevantes. <0>Saiba mais</0>"
		},
		"powershellCounter": {
			"label": "Ativar solução alternativa do contador PowerShell",
			"description": "Quando ativado, adiciona um contador aos comandos PowerShell para garantir a execução correta dos comandos. Isso ajuda com terminais PowerShell que podem ter problemas com a captura de saída. <0>Saiba mais</0>"
		},
		"zshClearEolMark": {
			"label": "Limpar marca de fim de linha do ZSH",
			"description": "Quando ativado, limpa a marca de fim de linha do ZSH definindo PROMPT_EOL_MARK=''. Isso evita problemas com a interpretação da saída de comandos quando termina com caracteres especiais como '%'. <0>Saiba mais</0>"
		},
		"zshOhMy": {
			"label": "Ativar integração Oh My Zsh",
			"description": "Quando ativado, define ITERM_SHELL_INTEGRATION_INSTALLED=Yes para habilitar os recursos de integração do shell Oh My Zsh. A aplicação desta configuração pode exigir a reinicialização do IDE. <0>Saiba mais</0>"
		},
		"zshP10k": {
			"label": "Ativar integração Powerlevel10k",
			"description": "Quando ativado, define POWERLEVEL9K_TERM_SHELL_INTEGRATION=true para habilitar os recursos de integração do shell Powerlevel10k. <0>Saiba mais</0>"
		},
		"zdotdir": {
			"label": "Ativar gerenciamento do ZDOTDIR",
			"description": "Quando ativado, cria um diretório temporário para o ZDOTDIR para lidar corretamente com a integração do shell zsh. Isso garante que a integração do shell do VSCode funcione corretamente com o zsh enquanto preserva sua configuração do zsh. <0>Saiba mais</0>"
		},
		"inheritEnv": {
			"label": "Herdar variáveis de ambiente",
			"description": "Quando ativado, o terminal herda variáveis de ambiente do processo pai do VSCode, como configurações de integração do shell definidas no perfil do usuário. Isso alterna diretamente a configuração global do VSCode `terminal.integrated.inheritEnv`. <0>Saiba mais</0>"
		}
	},
	"advancedSettings": {
		"title": "Configurações avançadas"
	},
	"advanced": {
		"diff": {
			"label": "Ativar edição através de diffs",
			"description": "Quando ativado, o Roo poderá editar arquivos mais rapidamente e rejeitará automaticamente escritas completas de arquivos truncados. Funciona melhor com o modelo mais recente Claude 3.7 Sonnet.",
			"strategy": {
				"label": "Estratégia de diff",
				"options": {
					"standard": "Padrão (Bloco único)",
					"multiBlock": "Experimental: Diff multi-bloco",
					"unified": "Experimental: Diff unificado"
				},
				"descriptions": {
					"standard": "A estratégia de diff padrão aplica alterações a um único bloco de código por vez.",
					"unified": "A estratégia de diff unificado adota várias abordagens para aplicar diffs e escolhe a melhor abordagem.",
					"multiBlock": "A estratégia de diff multi-bloco permite atualizar vários blocos de código em um arquivo em uma única requisição."
				}
			},
			"matchPrecision": {
				"label": "Precisão de correspondência",
				"description": "Este controle deslizante controla quão precisamente as seções de código devem corresponder ao aplicar diffs. Valores mais baixos permitem correspondências mais flexíveis, mas aumentam o risco de substituições incorretas. Use valores abaixo de 100% com extrema cautela."
			}
		}
	},
	"experimental": {
		"DIFF_STRATEGY_UNIFIED": {
			"name": "Usar estratégia diff unificada experimental",
			"description": "Ativar a estratégia diff unificada experimental. Esta estratégia pode reduzir o número de novas tentativas causadas por erros do modelo, mas pode causar comportamento inesperado ou edições incorretas. Ative apenas se compreender os riscos e estiver disposto a revisar cuidadosamente todas as alterações."
		},
		"SEARCH_AND_REPLACE": {
			"name": "Usar ferramenta de busca e substituição experimental",
			"description": "Ativar a ferramenta de busca e substituição experimental, permitindo que o Roo substitua várias instâncias de um termo de busca em uma única solicitação."
		},
		"INSERT_BLOCK": {
			"name": "Usar ferramenta de inserção de conteúdo experimental",
			"description": "Ativar a ferramenta de inserção de conteúdo experimental, permitindo que o Roo insira conteúdo em números de linha específicos sem precisar criar um diff."
		},
		"POWER_STEERING": {
			"name": "Usar modo \"direção assistida\" experimental",
			"description": "Quando ativado, o Roo lembrará o modelo sobre os detalhes da sua definição de modo atual com mais frequência. Isso levará a uma adesão mais forte às definições de função e instruções personalizadas, mas usará mais tokens por mensagem."
		},
		"MULTI_SEARCH_AND_REPLACE": {
			"name": "Usar ferramenta diff de múltiplos blocos experimental",
			"description": "Quando ativado, o Roo usará a ferramenta diff de múltiplos blocos. Isso tentará atualizar vários blocos de código no arquivo em uma única solicitação."
		},
		"CONCURRENT_FILE_READS": {
			"name": "Habilitar leitura simultânea de arquivos",
			"description": "Quando habilitado, o Roo pode ler vários arquivos em uma única solicitação. Quando desabilitado, o Roo deve ler arquivos um de cada vez. Desabilitar pode ajudar ao trabalhar com modelos menos capazes ou quando você deseja mais controle sobre o acesso aos arquivos."
		},
		"MARKETPLACE": {
			"name": "Ativar Marketplace",
			"description": "Quando ativado, você pode instalar MCPs e modos personalizados do Marketplace."
		},
		"MULTI_FILE_APPLY_DIFF": {
			"name": "Habilitar edições de arquivos concorrentes",
			"description": "Quando habilitado, o Roo pode editar múltiplos arquivos em uma única solicitação. Quando desabilitado, o Roo deve editar arquivos um de cada vez. Desabilitar isso pode ajudar ao trabalhar com modelos menos capazes ou quando você quer mais controle sobre modificações de arquivos."
		}
	},
	"promptCaching": {
		"label": "Desativar cache de prompts",
		"description": "Quando marcado, o Roo não usará o cache de prompts para este modelo."
	},
	"temperature": {
		"useCustom": "Usar temperatura personalizada",
		"description": "Controla a aleatoriedade nas respostas do modelo.",
		"rangeDescription": "Valores mais altos tornam a saída mais aleatória, valores mais baixos a tornam mais determinística."
	},
	"modelInfo": {
		"supportsImages": "Suporta imagens",
		"noImages": "Não suporta imagens",
		"supportsComputerUse": "Suporta uso do computador",
		"noComputerUse": "Não suporta uso do computador",
		"supportsPromptCache": "Suporta cache de prompts",
		"noPromptCache": "Não suporta cache de prompts",
		"maxOutput": "Saída máxima",
		"inputPrice": "Preço de entrada",
		"outputPrice": "Preço de saída",
		"cacheReadsPrice": "Preço de leituras de cache",
		"cacheWritesPrice": "Preço de escritas de cache",
		"enableStreaming": "Ativar streaming",
		"enableR1Format": "Ativar parâmetros do modelo R1",
		"enableR1FormatTips": "Deve ser ativado ao usar modelos R1 como QWQ, para evitar erro 400",
		"useAzure": "Usar Azure",
		"azureApiVersion": "Definir versão da API Azure",
		"gemini": {
			"freeRequests": "* Gratuito até {{count}} requisições por minuto. Depois disso, a cobrança depende do tamanho do prompt.",
			"pricingDetails": "Para mais informações, consulte os detalhes de preços.",
			"billingEstimate": "* A cobrança é uma estimativa - o custo exato depende do tamanho do prompt."
		}
	},
	"modelPicker": {
		"automaticFetch": "A extensão busca automaticamente a lista mais recente de modelos disponíveis em <serviceLink>{{serviceName}}</serviceLink>. Se você não tem certeza sobre qual modelo escolher, o Roo Code funciona melhor com <defaultModelLink>{{defaultModelId}}</defaultModelLink>. Você também pode pesquisar por \"free\" para encontrar opções gratuitas atualmente disponíveis.",
		"label": "Modelo",
		"searchPlaceholder": "Pesquisar",
		"noMatchFound": "Nenhuma correspondência encontrada",
		"useCustomModel": "Usar personalizado: {{modelId}}"
	},
	"footer": {
		"feedback": "Se tiver alguma dúvida ou feedback, sinta-se à vontade para abrir um problema em <githubLink>github.com/RooCodeInc/Roo-Code</githubLink> ou juntar-se a <redditLink>reddit.com/r/RooCode</redditLink> ou <discordLink>discord.gg/roocode</discordLink>",
		"telemetry": {
			"label": "Permitir relatórios anônimos de erros e uso",
			"description": "Ajude a melhorar o Roo Code enviando dados de uso anônimos e relatórios de erros. Nunca são enviados código, prompts ou informações pessoais. Consulte nossa política de privacidade para mais detalhes."
		},
		"settings": {
			"import": "Importar",
			"export": "Exportar",
			"reset": "Redefinir"
		}
	},
	"thinkingBudget": {
		"maxTokens": "Tokens máximos",
		"maxThinkingTokens": "Tokens máximos de pensamento"
	},
	"validation": {
		"apiKey": "Você deve fornecer uma chave de API válida.",
		"awsRegion": "Você deve escolher uma região para usar o Amazon Bedrock.",
		"googleCloud": "Você deve fornecer um ID de projeto e região do Google Cloud válidos.",
		"modelId": "Você deve fornecer um ID de modelo válido.",
		"modelSelector": "Você deve fornecer um seletor de modelo válido.",
		"openAi": "Você deve fornecer uma URL base, chave de API e ID de modelo válidos.",
		"arn": {
			"invalidFormat": "Formato de ARN inválido. Por favor, verifique os requisitos de formato.",
			"regionMismatch": "Aviso: A região em seu ARN ({{arnRegion}}) não corresponde à região selecionada ({{region}}). Isso pode causar problemas de acesso. O provedor usará a região do ARN."
		},
		"modelAvailability": "O ID do modelo ({{modelId}}) que você forneceu não está disponível. Por favor, escolha outro modelo.",
		"providerNotAllowed": "O provedor '{{provider}}' não é permitido pela sua organização",
		"modelNotAllowed": "O modelo '{{model}}' não é permitido para o provedor '{{provider}}' pela sua organização",
		"profileInvalid": "Este perfil contém um provedor ou modelo que não é permitido pela sua organização"
	},
	"placeholders": {
		"apiKey": "Digite a chave API...",
		"profileName": "Digite o nome do perfil",
		"accessKey": "Digite a chave de acesso...",
		"secretKey": "Digite a chave secreta...",
		"sessionToken": "Digite o token de sessão...",
		"credentialsJson": "Digite o JSON de credenciais...",
		"keyFilePath": "Digite o caminho do arquivo de chave...",
		"projectId": "Digite o ID do projeto...",
		"customArn": "Digite o ARN (ex: arn:aws:bedrock:us-east-1:123456789012:foundation-model/my-model)",
		"baseUrl": "Digite a URL base...",
		"modelId": {
			"lmStudio": "ex: meta-llama-3.1-8b-instruct",
			"lmStudioDraft": "ex: lmstudio-community/llama-3.2-1b-instruct",
			"ollama": "ex: llama3.1"
		},
		"numbers": {
			"maxTokens": "ex: 4096",
			"contextWindow": "ex: 128000",
			"inputPrice": "ex: 0.0001",
			"outputPrice": "ex: 0.0002",
			"cacheWritePrice": "ex: 0.00005"
		}
	},
	"defaults": {
		"ollamaUrl": "Padrão: http://localhost:11434",
		"lmStudioUrl": "Padrão: http://localhost:1234",
		"geminiUrl": "Padrão: https://generativelanguage.googleapis.com"
	},
	"labels": {
		"customArn": "ARN personalizado",
		"useCustomArn": "Usar ARN personalizado..."
	},
	"includeMaxOutputTokens": "Incluir tokens máximos de saída",
	"includeMaxOutputTokensDescription": "Enviar parâmetro de tokens máximos de saída nas solicitações de API. Alguns provedores podem não suportar isso."
}<|MERGE_RESOLUTION|>--- conflicted
+++ resolved
@@ -193,7 +193,6 @@
 			"description": "Fazer automaticamente este número de requisições à API antes de pedir aprovação para continuar com a tarefa.",
 			"unlimited": "Ilimitado"
 		},
-<<<<<<< HEAD
 		"timeout": {
 			"label": "Timeout",
 			"description": "Configure como o Roo lida com operações de ferramentas que excedem seus limites de tempo",
@@ -205,10 +204,8 @@
 				"label": "Timeout de execução da ferramenta (ms)",
 				"description": "Tempo máximo de espera para operações de ferramentas antes de acionar o tratamento de timeout (1000-1800000ms)"
 			}
-		}
-=======
+		},
 		"selectOptionsFirst": "Selecione pelo menos uma opção abaixo para habilitar a aprovação automática"
->>>>>>> 6cf376f8
 	},
 	"providers": {
 		"providerDocumentation": "Documentação do {{provider}}",
