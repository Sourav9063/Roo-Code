{
	"answers": {
		"yes": "Sí",
		"no": "No",
		"cancel": "Cancel·lar",
		"remove": "Eliminar",
		"keep": "Mantenir"
	},
	"number_format": {
		"thousand_suffix": "k",
		"million_suffix": "m",
		"billion_suffix": "b"
	},
	"ui": {
		"search_placeholder": "Cerca..."
	},
	"mermaid": {
		"loading": "Generant diagrama mermaid...",
		"render_error": "No es pot renderitzar el diagrama",
		"buttons": {
			"zoom": "Zoom",
			"zoomIn": "Ampliar",
			"zoomOut": "Reduir",
			"copy": "Copiar",
			"save": "Desar imatge",
			"viewCode": "Veure codi",
			"viewDiagram": "Veure diagrama",
			"close": "Tancar"
		},
		"modal": {
			"codeTitle": "Codi Mermaid"
		},
		"tabs": {
			"diagram": "Diagrama",
			"code": "Codi"
		},
		"feedback": {
			"imageCopied": "Imatge copiada al porta-retalls",
			"copyError": "Error copiant la imatge"
		}
	},
	"file": {
		"errors": {
			"invalidDataUri": "Format d'URI de dades no vàlid",
			"copyingImage": "Error copiant la imatge: {{error}}",
			"openingImage": "Error obrint la imatge: {{error}}",
			"pathNotExists": "El camí no existeix: {{path}}",
			"couldNotOpen": "No s'ha pogut obrir el fitxer: {{error}}",
			"couldNotOpenGeneric": "No s'ha pogut obrir el fitxer!"
		},
		"success": {
			"imageDataUriCopied": "URI de dades de la imatge copiada al porta-retalls"
		}
	},
	"confirmation": {
<<<<<<< HEAD
		"delete_message": "Eliminar missatge",
		"delete_warning": "Eliminar aquest missatge eliminarà tots els missatges posteriors de la conversa. Vols continuar?",
		"edit_message": "Editar missatge",
		"edit_warning": "Editar aquest missatge eliminarà tots els missatges posteriors de la conversa. Vols continuar?",
		"edit_question_with_checkpoint": "Editar aquest missatge eliminarà tots els missatges posteriors de la conversa. També vols desfer tots els canvis de codi fins a aquest punt de control?",
		"delete_question_with_checkpoint": "Eliminar aquest missatge eliminarà tots els missatges posteriors de la conversa. També vols desfer tots els canvis de codi fins a aquest punt de control?",
		"edit_only": "No, només editar el missatge",
		"delete_only": "No, només eliminar el missatge",
		"restore_to_checkpoint": "Sí, restaurar el codi al punt de control",
		"proceed": "Continuar",
		"dont_show_again": "No tornis a mostrar això"
=======
		"deleteMessage": "Eliminar missatge",
		"deleteWarning": "Eliminar aquest missatge eliminarà tots els missatges posteriors de la conversa. Vols continuar?",
		"editMessage": "Editar missatge",
		"editWarning": "Editar aquest missatge eliminarà tots els missatges posteriors de la conversa. Vols continuar?",
		"proceed": "Continuar"
>>>>>>> fb374b3e
	}
}<|MERGE_RESOLUTION|>--- conflicted
+++ resolved
@@ -53,24 +53,16 @@
 		}
 	},
 	"confirmation": {
-<<<<<<< HEAD
-		"delete_message": "Eliminar missatge",
-		"delete_warning": "Eliminar aquest missatge eliminarà tots els missatges posteriors de la conversa. Vols continuar?",
-		"edit_message": "Editar missatge",
-		"edit_warning": "Editar aquest missatge eliminarà tots els missatges posteriors de la conversa. Vols continuar?",
-		"edit_question_with_checkpoint": "Editar aquest missatge eliminarà tots els missatges posteriors de la conversa. També vols desfer tots els canvis de codi fins a aquest punt de control?",
-		"delete_question_with_checkpoint": "Eliminar aquest missatge eliminarà tots els missatges posteriors de la conversa. També vols desfer tots els canvis de codi fins a aquest punt de control?",
-		"edit_only": "No, només editar el missatge",
-		"delete_only": "No, només eliminar el missatge",
-		"restore_to_checkpoint": "Sí, restaurar el codi al punt de control",
-		"proceed": "Continuar",
-		"dont_show_again": "No tornis a mostrar això"
-=======
 		"deleteMessage": "Eliminar missatge",
 		"deleteWarning": "Eliminar aquest missatge eliminarà tots els missatges posteriors de la conversa. Vols continuar?",
 		"editMessage": "Editar missatge",
 		"editWarning": "Editar aquest missatge eliminarà tots els missatges posteriors de la conversa. Vols continuar?",
-		"proceed": "Continuar"
->>>>>>> fb374b3e
+		"editQuestionWithCheckpoint": "Editar aquest missatge eliminarà tots els missatges posteriors de la conversa. També vols desfer tots els canvis de codi fins a aquest punt de control?",
+		"deleteQuestionWithCheckpoint": "Eliminar aquest missatge eliminarà tots els missatges posteriors de la conversa. També vols desfer tots els canvis de codi fins a aquest punt de control?",
+		"editOnly": "No, només editar el missatge",
+		"deleteOnly": "No, només eliminar el missatge",
+		"restoreToCeckpoint": "Sí, restaurar el codi al punt de control",
+		"proceed": "Continuar",
+		"dontShowAgain": "No tornis a mostrar això"
 	}
 }