--- conflicted
+++ resolved
@@ -34,12 +34,9 @@
 		| "soundEnabled"
 		| "soundVolume"
 		| "diffEnabled"
-<<<<<<< HEAD
 		| "isInteractiveMode"
     	| "browserPort"
-=======
 		| "debugDiffEnabled"
->>>>>>> eda682cf
 		| "openMcpSettings"
 		| "restartMcpServer"
 		| "toggleToolAlwaysAllow"
