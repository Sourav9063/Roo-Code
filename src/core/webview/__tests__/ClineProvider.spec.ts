--- conflicted
+++ resolved
@@ -568,11 +568,8 @@
 			sharingEnabled: false,
 			profileThresholds: {},
 			hasOpenedModeSelector: false,
-<<<<<<< HEAD
 			filesChangedEnabled: true,
-=======
 			diagnosticsEnabled: true,
->>>>>>> c6a29f3f
 		}
 
 		const message: ExtensionMessage = {
