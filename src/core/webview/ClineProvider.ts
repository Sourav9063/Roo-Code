--- conflicted
+++ resolved
@@ -1439,12 +1439,8 @@
 			profileThresholds,
 			alwaysAllowFollowupQuestions,
 			followupAutoApproveTimeoutMs,
-<<<<<<< HEAD
 			includeDiagnosticMessages,
 			maxDiagnosticMessages,
-=======
-			diagnosticsEnabled,
->>>>>>> 2eb586b4
 		} = await this.getState()
 
 		const telemetryKey = process.env.POSTHOG_API_KEY
@@ -1565,12 +1561,8 @@
 			hasOpenedModeSelector: this.getGlobalState("hasOpenedModeSelector") ?? false,
 			alwaysAllowFollowupQuestions: alwaysAllowFollowupQuestions ?? false,
 			followupAutoApproveTimeoutMs: followupAutoApproveTimeoutMs ?? 60000,
-<<<<<<< HEAD
 			includeDiagnosticMessages: includeDiagnosticMessages ?? true,
-			maxDiagnosticMessages: maxDiagnosticMessages ?? 5,
-=======
-			diagnosticsEnabled: diagnosticsEnabled ?? true,
->>>>>>> 2eb586b4
+			maxDiagnosticMessages: maxDiagnosticMessages ?? 50,
 		}
 	}
 
