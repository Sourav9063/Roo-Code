{
	"extension": {
		"name": "Roo Code",
		"description": "您编辑器中的完整AI开发团队。"
	},
	"number_format": {
		"thousand_suffix": "k",
		"million_suffix": "m",
		"billion_suffix": "b"
	},
	"welcome": "欢迎，{{name}}！您有 {{count}} 条通知。",
	"items": {
		"zero": "没有项目",
		"one": "1个项目",
		"other": "{{count}}个项目"
	},
	"confirmation": {
		"reset_state": "您确定要重置扩展中的所有状态和密钥存储吗？此操作无法撤消。",
		"delete_config_profile": "您确定要删除此配置文件吗？",
		"delete_custom_mode_with_rules": "您确定要删除此 {scope} 模式吗？\n\n这也将删除位于以下位置的关联规则文件夹：\n{rulesFolderPath}"
	},
	"errors": {
		"invalid_mcp_config": "项目MCP配置格式无效",
		"invalid_mcp_settings_format": "MCP设置JSON格式无效。请确保您的设置遵循正确的JSON格式。",
		"invalid_mcp_settings_syntax": "MCP设置JSON格式无效。请检查您的设置文件是否有语法错误。",
		"invalid_mcp_settings_validation": "MCP设置格式无效：{{errorMessages}}",
		"failed_initialize_project_mcp": "初始化项目MCP服务器失败：{{error}}",
		"invalid_data_uri": "数据 URI 格式无效",
		"error_copying_image": "复制图片时出错：{{errorMessage}}",
		"error_saving_image": "保存图片时出错：{{errorMessage}}",
		"error_opening_image": "打开图片时出错：{{error}}",
		"could_not_open_file": "无法打开文件：{{errorMessage}}",
		"could_not_open_file_generic": "无法打开文件！",
		"checkpoint_timeout": "尝试恢复检查点时超时。",
		"checkpoint_failed": "恢复检查点失败。",
		"git_not_installed": "存档点功能需要 Git。请安装 Git 以启用存档点。",
		"nested_git_repos_warning": "存档点已禁用，因为在 {{path}} 检测到嵌套的 git 仓库。要使用存档点，请移除或重新定位此嵌套的 git 仓库。",
		"no_workspace": "请先打开项目文件夹",
		"update_support_prompt": "更新支持消息失败",
		"reset_support_prompt": "重置支持消息失败",
		"enhance_prompt": "增强消息失败",
		"get_system_prompt": "获取系统消息失败",
		"search_commits": "搜索提交失败",
		"save_api_config": "保存API配置失败",
		"create_api_config": "创建API配置失败",
		"rename_api_config": "重命名API配置失败",
		"load_api_config": "加载API配置失败",
		"delete_api_config": "删除API配置失败",
		"list_api_config": "获取API配置列表失败",
		"update_server_timeout": "更新服务器超时设置失败",
		"hmr_not_running": "本地开发服务器未运行，HMR将不起作用。请在启动扩展前运行'npm run dev'以启用HMR。",
		"retrieve_current_mode": "从状态中检索当前模式失败。",
		"failed_delete_repo": "删除关联的影子仓库或分支失败：{{error}}",
		"failed_remove_directory": "删除任务目录失败：{{error}}",
		"custom_storage_path_unusable": "自定义存储路径 \"{{path}}\" 不可用，将使用默认路径",
		"cannot_access_path": "无法访问路径 {{path}}：{{error}}",
		"settings_import_failed": "设置导入失败：{{error}}。",
		"mistake_limit_guidance": "这可能表明模型思维过程失败或无法正确使用工具，可通过用户指导来缓解（例如\"尝试将任务分解为更小的步骤\"）。",
		"violated_organization_allowlist": "执行任务失败：当前配置文件与您的组织设置不兼容",
		"condense_failed": "压缩上下文失败",
		"condense_not_enough_messages": "没有足够的对话来压缩上下文",
		"condensed_recently": "上下文最近已压缩；跳过此次尝试",
		"condense_handler_invalid": "压缩上下文的API处理程序无效",
		"condense_context_grew": "压缩过程中上下文大小增加；跳过此次尝试",
		"url_timeout": "网站加载超时。这可能是由于网络连接缓慢、网站负载过重或暂时不可用。你可以稍后重试或检查 URL 是否正确。",
		"url_not_found": "找不到网站地址。请检查 URL 是否正确并重试。",
		"no_internet": "无网络连接。请检查网络连接并重试。",
		"url_forbidden": "访问此网站被禁止。该网站可能阻止自动访问或需要身份验证。",
		"url_page_not_found": "页面未找到。请检查 URL 是否正确。",
		"url_request_aborted": "获取 URL 的请求被中止。如果网站阻止自动访问、需要身份验证或存在网络问题，就可能发生这种情况。请重试或检查 URL 是否可以在普通浏览器中访问。",
		"url_fetch_failed": "获取 URL 内容失败：{{error}}",
		"url_fetch_error_with_url": "获取 {{url}} 内容时出错：{{error}}",
		"command_timeout": "命令执行超时，{{seconds}} 秒后",
		"share_task_failed": "分享任务失败。请重试。",
		"share_no_active_task": "没有活跃任务可分享",
		"share_auth_required": "需要身份验证。请登录以分享任务。",
		"share_not_enabled": "此组织未启用任务分享功能。",
		"share_task_not_found": "未找到任务或访问被拒绝。",
		"mode_import_failed": "导入模式失败：{{error}}",
		"delete_rules_folder_failed": "删除规则文件夹失败：{{rulesFolderPath}}。错误：{{error}}",
		"command_not_found": "未找到命令 '{{name}}'",
		"open_command_file": "打开命令文件失败",
		"delete_command": "删除命令失败",
		"no_workspace_for_project_command": "未找到项目命令的工作区文件夹",
		"command_already_exists": "命令 \"{{commandName}}\" 已存在",
		"create_command_failed": "创建命令失败",
		"command_template_content": "---\ndescription: \"此命令功能的简要描述\"\n---\n\n这是一个新的斜杠命令。编辑此文件以自定义命令行为。",
		"claudeCode": {
			"processExited": "Claude Code 进程退出，退出码：{{exitCode}}。",
			"errorOutput": "错误输出：{{output}}",
			"processExitedWithError": "Claude Code 进程退出，退出码：{{exitCode}}。错误输出：{{output}}",
			"stoppedWithReason": "Claude Code 停止，原因：{{reason}}",
			"apiKeyModelPlanMismatch": "API keys and subscription plans allow different models. Make sure the selected model is included in your plan.",
			"notFound": "Claude Code executable '{{claudePath}}' not found.\n\nPlease install Claude Code CLI:\n1. Visit {{installationUrl}} to download Claude Code\n2. Follow the installation instructions for your operating system\n3. Ensure the 'claude' command is available in your PATH\n4. Alternatively, configure a custom path in Roo settings under 'Claude Code Path'\n\nOriginal error: {{originalError}}"
		},
<<<<<<< HEAD
		"geminiCli": {
			"oauthLoadFailed": "加载 OAuth 凭据失败。请先进行身份验证：{{error}}",
			"tokenRefreshFailed": "刷新 OAuth Token 失败：{{error}}",
			"onboardingTimeout": "入门操作在 60 秒后超时。请稍后重试。",
			"projectDiscoveryFailed": "无法发现项目 ID。请确保已使用 'gemini auth' 进行身份验证。",
			"rateLimitExceeded": "API 请求频率限制已超出。免费层级限制已达到。",
			"badRequest": "请求错误：{{details}}",
			"apiError": "Gemini CLI API 错误：{{error}}",
			"completionError": "Gemini CLI 补全错误：{{error}}"
=======
		"message": {
			"no_active_task_to_delete": "没有可删除消息的活跃任务",
			"invalid_timestamp_for_deletion": "删除操作的消息时间戳无效",
			"cannot_delete_missing_timestamp": "无法删除消息：缺少时间戳",
			"cannot_delete_invalid_timestamp": "无法删除消息：时间戳无效",
			"message_not_found": "未找到时间戳为 {{messageTs}} 的消息",
			"error_deleting_message": "删除消息时出错：{{error}}",
			"error_editing_message": "编辑消息时出错：{{error}}"
>>>>>>> d09689bf
		},
		"gemini": {
			"generate_stream": "Gemini 生成上下文流错误：{{error}}",
			"generate_complete_prompt": "Gemini 完成错误：{{error}}",
			"sources": "来源："
		},
		"cerebras": {
			"authenticationFailed": "Cerebras API 身份验证失败。请检查你的 API 密钥是否有效且未过期。",
			"accessForbidden": "Cerebras API 访问被禁止。你的 API 密钥可能无法访问请求的模型或功能。",
			"rateLimitExceeded": "Cerebras API 速率限制已超出。请稍等后再发起另一个请求。",
			"serverError": "Cerebras API 服务器错误 ({{status}})。请稍后重试。",
			"genericError": "Cerebras API 错误 ({{status}})：{{message}}",
			"noResponseBody": "Cerebras API 错误：无响应主体",
			"completionError": "Cerebras 完成错误：{{error}}"
		},
		"roo": {
			"authenticationRequired": "Roo 提供商需要云认证。请登录 Roo Code Cloud。"
		},
		"api": {
			"invalidKeyInvalidChars": "API 密钥包含无效字符。"
		},
		"manual_url_empty": "请输入有效的回调 URL",
		"manual_url_no_query": "无效的回调 URL：缺少查询参数",
		"manual_url_missing_params": "无效的回调 URL：缺少必需参数（code 和 state）",
		"manual_url_auth_failed": "手动 URL 身份验证失败",
		"manual_url_auth_error": "身份验证失败"
	},
	"warnings": {
		"no_terminal_content": "没有选择终端内容",
		"missing_task_files": "此任务的文件丢失。您想从任务列表中删除它吗？",
		"auto_import_failed": "自动导入 RooCode 设置失败：{{error}}"
	},
	"info": {
		"no_changes": "未找到更改。",
		"clipboard_copy": "系统消息已成功复制到剪贴板",
		"history_cleanup": "已从历史记录中清理{{count}}个缺少文件的任务。",
		"custom_storage_path_set": "自定义存储路径已设置：{{path}}",
		"default_storage_path": "已恢复使用默认存储路径",
		"settings_imported": "设置已成功导入。",
		"auto_import_success": "已自动导入 RooCode 设置：{{filename}}",
		"share_link_copied": "分享链接已复制到剪贴板",
		"image_copied_to_clipboard": "图片数据 URI 已复制到剪贴板",
		"image_saved": "图片已保存到 {{path}}",
		"organization_share_link_copied": "组织分享链接已复制到剪贴板！",
		"public_share_link_copied": "公开分享链接已复制到剪贴板！",
		"mode_exported": "模式 '{{mode}}' 已成功导出",
		"mode_imported": "模式已成功导入"
	},
	"answers": {
		"yes": "是",
		"no": "否",
		"remove": "删除",
		"keep": "保留"
	},
	"buttons": {
		"save": "保存",
		"edit": "编辑",
		"learn_more": "了解更多"
	},
	"tasks": {
		"canceled": "任务错误：它已被用户停止并取消。",
		"deleted": "任务失败：它已被用户停止并删除。",
		"incomplete": "任务 #{{taskNumber}} (未完成)",
		"no_messages": "任务 #{{taskNumber}} (无消息)"
	},
	"storage": {
		"prompt_custom_path": "输入自定义会话历史存储路径，留空以使用默认位置",
		"path_placeholder": "D:\\RooCodeStorage",
		"enter_absolute_path": "请输入绝对路径（例如 D:\\RooCodeStorage 或 /home/user/storage）",
		"enter_valid_path": "请输入有效的路径"
	},
	"input": {
		"task_prompt": "让Roo做什么？",
		"task_placeholder": "在这里输入任务"
	},
	"settings": {
		"providers": {
			"groqApiKey": "Groq API 密钥",
			"getGroqApiKey": "获取 Groq API 密钥",
			"claudeCode": {
				"pathLabel": "Claude Code 路径",
				"description": "Claude Code CLI 的可选路径。如果未设置，默认为 'claude'。",
				"placeholder": "默认: claude"
			}
		}
	},
	"customModes": {
		"errors": {
			"yamlParseError": ".roomodes 文件第 {{line}} 行 YAML 格式无效。请检查：\n• 正确的缩进（使用空格，不要使用制表符）\n• 匹配的引号和括号\n• 有效的 YAML 语法",
			"schemaValidationError": ".roomodes 中自定义模式格式无效：\n{{issues}}",
			"invalidFormat": "自定义模式格式无效。请确保你的设置遵循正确的 YAML 格式。",
			"updateFailed": "更新自定义模式失败：{{error}}",
			"deleteFailed": "删除自定义模式失败：{{error}}",
			"resetFailed": "重置自定义模式失败：{{error}}",
			"modeNotFound": "写入错误：未找到模式",
			"noWorkspaceForProject": "未找到项目特定模式的工作区文件夹",
			"rulesCleanupFailed": "模式删除成功，但无法删除位于 {{rulesFolderPath}} 的规则文件夹。您可能需要手动删除。"
		},
		"scope": {
			"project": "项目",
			"global": "全局"
		}
	},
	"marketplace": {
		"mode": {
			"rulesCleanupFailed": "模式已成功移除，但无法删除位于 {{rulesFolderPath}} 的规则文件夹。您可能需要手动删除。"
		}
	},
	"mdm": {
		"errors": {
			"cloud_auth_required": "您的组织需要 Roo Code Cloud 身份验证。请登录以继续。",
			"organization_mismatch": "您必须使用组织的 Roo Code Cloud 账户进行身份验证。",
			"manual_url_empty": "请输入有效的回调 URL",
			"manual_url_no_query": "无效的回调 URL：缺少查询参数",
			"manual_url_missing_params": "无效的回调 URL：缺少必需参数（code 和 state）",
			"manual_url_auth_failed": "手动 URL 身份验证失败",
			"manual_url_auth_error": "身份验证失败",
			"verification_failed": "无法验证组织身份验证。"
		},
		"info": {
			"organization_requires_auth": "您的组织需要身份验证。"
		}
	},
	"prompts": {
		"deleteMode": {
			"title": "删除自定义模式",
			"description": "您确定要删除此 {{scope}} 模式吗？这也将删除位于 {{rulesFolderPath}} 的关联规则文件夹",
			"descriptionNoRules": "您确定要删除此自定义模式吗？",
			"confirm": "删除"
		}
	},
	"commands": {
		"preventCompletionWithOpenTodos": {
			"description": "当待办事项列表中有未完成的待办事项时阻止任务完成"
		}
	}
}<|MERGE_RESOLUTION|>--- conflicted
+++ resolved
@@ -93,7 +93,6 @@
 			"apiKeyModelPlanMismatch": "API keys and subscription plans allow different models. Make sure the selected model is included in your plan.",
 			"notFound": "Claude Code executable '{{claudePath}}' not found.\n\nPlease install Claude Code CLI:\n1. Visit {{installationUrl}} to download Claude Code\n2. Follow the installation instructions for your operating system\n3. Ensure the 'claude' command is available in your PATH\n4. Alternatively, configure a custom path in Roo settings under 'Claude Code Path'\n\nOriginal error: {{originalError}}"
 		},
-<<<<<<< HEAD
 		"geminiCli": {
 			"oauthLoadFailed": "加载 OAuth 凭据失败。请先进行身份验证：{{error}}",
 			"tokenRefreshFailed": "刷新 OAuth Token 失败：{{error}}",
@@ -103,7 +102,7 @@
 			"badRequest": "请求错误：{{details}}",
 			"apiError": "Gemini CLI API 错误：{{error}}",
 			"completionError": "Gemini CLI 补全错误：{{error}}"
-=======
+		},
 		"message": {
 			"no_active_task_to_delete": "没有可删除消息的活跃任务",
 			"invalid_timestamp_for_deletion": "删除操作的消息时间戳无效",
@@ -112,7 +111,6 @@
 			"message_not_found": "未找到时间戳为 {{messageTs}} 的消息",
 			"error_deleting_message": "删除消息时出错：{{error}}",
 			"error_editing_message": "编辑消息时出错：{{error}}"
->>>>>>> d09689bf
 		},
 		"gemini": {
 			"generate_stream": "Gemini 生成上下文流错误：{{error}}",
