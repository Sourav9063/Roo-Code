--- conflicted
+++ resolved
@@ -88,7 +88,6 @@
 			"apiKeyModelPlanMismatch": "API keys and subscription plans allow different models. Make sure the selected model is included in your plan.",
 			"notFound": "Claude Code executable '{{claudePath}}' not found.\n\nPlease install Claude Code CLI:\n1. Visit {{installationUrl}} to download Claude Code\n2. Follow the installation instructions for your operating system\n3. Ensure the 'claude' command is available in your PATH\n4. Alternatively, configure a custom path in Roo settings under 'Claude Code Path'\n\nOriginal error: {{originalError}}"
 		},
-<<<<<<< HEAD
 		"geminiCli": {
 			"oauthLoadFailed": "Impossibile caricare le credenziali OAuth. Autenticati prima: {{error}}",
 			"tokenRefreshFailed": "Impossibile aggiornare il token OAuth: {{error}}",
@@ -98,7 +97,7 @@
 			"badRequest": "Richiesta non valida: {{details}}",
 			"apiError": "Errore API Gemini CLI: {{error}}",
 			"completionError": "Errore di completamento Gemini CLI: {{error}}"
-=======
+		},
 		"message": {
 			"no_active_task_to_delete": "Nessuna attività attiva da cui eliminare messaggi",
 			"invalid_timestamp_for_deletion": "Timestamp del messaggio non valido per l'eliminazione",
@@ -107,7 +106,6 @@
 			"message_not_found": "Messaggio con timestamp {{messageTs}} non trovato",
 			"error_deleting_message": "Errore durante l'eliminazione del messaggio: {{error}}",
 			"error_editing_message": "Errore durante la modifica del messaggio: {{error}}"
->>>>>>> d09689bf
 		},
 		"gemini": {
 			"generate_stream": "Errore del flusso di contesto di generazione Gemini: {{error}}",
