{
	"input": {
		"task_prompt": "Què vols que faci Roo?",
		"task_placeholder": "Escriu la teva tasca aquí"
	},
	"extension": {
		"name": "Roo Code",
		"description": "Tot un equip de desenvolupadors d'IA al teu editor."
	},
	"number_format": {
		"thousand_suffix": "k",
		"million_suffix": "m",
		"billion_suffix": "b"
	},
	"welcome": "Benvingut/da, {{name}}! Tens {{count}} notificacions.",
	"items": {
		"zero": "Cap element",
		"one": "Un element",
		"other": "{{count}} elements"
	},
	"confirmation": {
		"reset_state": "Estàs segur que vols restablir tots els estats i emmagatzematge secret a l'extensió? Això no es pot desfer.",
		"delete_config_profile": "Estàs segur que vols eliminar aquest perfil de configuració?",
		"delete_custom_mode_with_rules": "Esteu segur que voleu suprimir aquest mode {scope}?\n\nAixò també suprimirà la carpeta de regles associada a:\n{rulesFolderPath}"
	},
	"errors": {
		"invalid_data_uri": "Format d'URI de dades no vàlid",
		"error_copying_image": "Error copiant la imatge: {{errorMessage}}",
		"error_saving_image": "Error desant la imatge: {{errorMessage}}",
		"error_opening_image": "Error obrint la imatge: {{error}}",
		"could_not_open_file": "No s'ha pogut obrir el fitxer: {{errorMessage}}",
		"could_not_open_file_generic": "No s'ha pogut obrir el fitxer!",
		"checkpoint_timeout": "S'ha esgotat el temps en intentar restaurar el punt de control.",
		"checkpoint_failed": "Ha fallat la restauració del punt de control.",
		"git_not_installed": "Git és necessari per a la funció de punts de control. Si us plau, instal·la Git per activar els punts de control.",
		"no_workspace": "Si us plau, obre primer una carpeta de projecte",
		"update_support_prompt": "Ha fallat l'actualització del missatge de suport",
		"reset_support_prompt": "Ha fallat el restabliment del missatge de suport",
		"enhance_prompt": "Ha fallat la millora del missatge",
		"get_system_prompt": "Ha fallat l'obtenció del missatge del sistema",
		"search_commits": "Ha fallat la cerca de commits",
		"save_api_config": "Ha fallat el desament de la configuració de l'API",
		"create_api_config": "Ha fallat la creació de la configuració de l'API",
		"rename_api_config": "Ha fallat el canvi de nom de la configuració de l'API",
		"load_api_config": "Ha fallat la càrrega de la configuració de l'API",
		"delete_api_config": "Ha fallat l'eliminació de la configuració de l'API",
		"list_api_config": "Ha fallat l'obtenció de la llista de configuracions de l'API",
		"update_server_timeout": "Ha fallat l'actualització del temps d'espera del servidor",
		"hmr_not_running": "El servidor de desenvolupament local no està executant-se, l'HMR no funcionarà. Si us plau, executa 'npm run dev' abans de llançar l'extensió per habilitar l'HMR.",
		"retrieve_current_mode": "Error en recuperar el mode actual de l'estat.",
		"failed_delete_repo": "Ha fallat l'eliminació del repositori o branca associada: {{error}}",
		"failed_remove_directory": "Ha fallat l'eliminació del directori de tasques: {{error}}",
		"custom_storage_path_unusable": "La ruta d'emmagatzematge personalitzada \"{{path}}\" no és utilitzable, s'utilitzarà la ruta predeterminada",
		"cannot_access_path": "No es pot accedir a la ruta {{path}}: {{error}}",
		"settings_import_failed": "Ha fallat la importació de la configuració: {{error}}.",
		"mistake_limit_guidance": "Això pot indicar un error en el procés de pensament del model o la incapacitat d'utilitzar una eina correctament, que es pot mitigar amb orientació de l'usuari (p. ex. \"Prova de dividir la tasca en passos més petits\").",
		"violated_organization_allowlist": "Ha fallat l'execució de la tasca: el perfil actual no és compatible amb la configuració de la teva organització",
		"condense_failed": "Ha fallat la condensació del context",
		"condense_not_enough_messages": "No hi ha prou missatges per condensar el context",
		"condensed_recently": "El context s'ha condensat recentment; s'omet aquest intent",
		"condense_handler_invalid": "El gestor de l'API per condensar el context no és vàlid",
		"condense_context_grew": "La mida del context ha augmentat durant la condensació; s'omet aquest intent",
		"url_timeout": "El lloc web ha trigat massa a carregar (timeout). Això pot ser degut a una connexió lenta, un lloc web pesat o temporalment no disponible. Pots tornar-ho a provar més tard o comprovar si la URL és correcta.",
		"url_not_found": "No s'ha pogut trobar l'adreça del lloc web. Comprova si la URL és correcta i torna-ho a provar.",
		"no_internet": "No hi ha connexió a internet. Comprova la teva connexió de xarxa i torna-ho a provar.",
		"url_forbidden": "L'accés a aquest lloc web està prohibit. El lloc pot bloquejar l'accés automatitzat o requerir autenticació.",
		"url_page_not_found": "No s'ha trobat la pàgina. Comprova si la URL és correcta.",
		"url_fetch_failed": "Error en obtenir el contingut de la URL: {{error}}",
		"url_fetch_error_with_url": "Error en obtenir contingut per {{url}}: {{error}}",
		"command_timeout": "L'execució de la comanda ha superat el temps d'espera de {{seconds}} segons",
		"share_task_failed": "Ha fallat compartir la tasca. Si us plau, torna-ho a provar.",
		"share_no_active_task": "No hi ha cap tasca activa per compartir",
		"share_auth_required": "Es requereix autenticació. Si us plau, inicia sessió per compartir tasques.",
		"share_not_enabled": "La compartició de tasques no està habilitada per a aquesta organització.",
		"share_task_not_found": "Tasca no trobada o accés denegat.",
		"delete_rules_folder_failed": "Error en eliminar la carpeta de regles: {{rulesFolderPath}}. Error: {{error}}",
		"claudeCode": {
			"processExited": "El procés Claude Code ha sortit amb codi {{exitCode}}.",
			"errorOutput": "Sortida d'error: {{output}}",
			"processExitedWithError": "El procés Claude Code ha sortit amb codi {{exitCode}}. Sortida d'error: {{output}}",
			"stoppedWithReason": "Claude Code s'ha aturat per la raó: {{reason}}",
			"apiKeyModelPlanMismatch": "Les claus API i els plans de subscripció permeten models diferents. Assegura't que el model seleccionat estigui inclòs al teu pla."
		},
<<<<<<< HEAD
		"geminiCli": {
			"oauthLoadFailed": "No s'han pogut carregar les credencials OAuth. Si us plau, autentica't primer: {{error}}",
			"tokenRefreshFailed": "No s'ha pogut actualitzar el token OAuth: {{error}}",
			"onboardingTimeout": "L'operació d'onboarding ha esgotat el temps després de 60 segons. Si us plau, torna-ho a provar més tard.",
			"projectDiscoveryFailed": "No s'ha pogut descobrir l'ID del projecte. Assegura't d'estar autenticat amb 'gemini auth'.",
			"rateLimitExceeded": "S'ha superat el límit de velocitat. S'han assolit els límits del nivell gratuït.",
			"badRequest": "Sol·licitud incorrecta: {{details}}",
			"apiError": "Error de l'API Gemini CLI: {{error}}",
			"completionError": "Error de compleció de Gemini CLI: {{error}}"
=======
		"gemini": {
			"generate_stream": "Error del flux de context de generació de Gemini: {{error}}",
			"generate_complete_prompt": "Error de finalització de Gemini: {{error}}",
			"sources": "Fonts:"
>>>>>>> 342ee70f
		},
		"mode_import_failed": "Ha fallat la importació del mode: {{error}}"
	},
	"warnings": {
		"no_terminal_content": "No s'ha seleccionat contingut de terminal",
		"missing_task_files": "Els fitxers d'aquesta tasca falten. Vols eliminar-la de la llista de tasques?",
		"auto_import_failed": "Ha fallat la importació automàtica de la configuració de RooCode: {{error}}"
	},
	"info": {
		"no_changes": "No s'han trobat canvis.",
		"clipboard_copy": "Missatge del sistema copiat correctament al portapapers",
		"history_cleanup": "S'han netejat {{count}} tasques amb fitxers que falten de l'historial.",
		"custom_storage_path_set": "Ruta d'emmagatzematge personalitzada establerta: {{path}}",
		"default_storage_path": "S'ha reprès l'ús de la ruta d'emmagatzematge predeterminada",
		"settings_imported": "Configuració importada correctament.",
		"auto_import_success": "Configuració de RooCode importada automàticament des de {{filename}}",
		"share_link_copied": "Enllaç de compartició copiat al portapapers",
		"image_copied_to_clipboard": "URI de dades de la imatge copiada al portapapers",
		"image_saved": "Imatge desada a {{path}}",
		"organization_share_link_copied": "Enllaç de compartició d'organització copiat al porta-retalls!",
		"public_share_link_copied": "Enllaç de compartició pública copiat al porta-retalls!",
		"mode_exported": "Mode '{{mode}}' exportat correctament",
		"mode_imported": "Mode importat correctament"
	},
	"answers": {
		"yes": "Sí",
		"no": "No",
		"remove": "Eliminar",
		"keep": "Mantenir"
	},
	"buttons": {
		"save": "Desar",
		"edit": "Editar",
		"learn_more": "Més informació"
	},
	"tasks": {
		"canceled": "Error de tasca: Ha estat aturada i cancel·lada per l'usuari.",
		"deleted": "Fallada de tasca: Ha estat aturada i eliminada per l'usuari.",
		"incomplete": "Tasca #{{taskNumber}} (Incompleta)",
		"no_messages": "Tasca #{{taskNumber}} (Sense missatges)"
	},
	"storage": {
		"prompt_custom_path": "Introdueix una ruta d'emmagatzematge personalitzada per a l'historial de converses o deixa-ho buit per utilitzar la ubicació predeterminada",
		"path_placeholder": "D:\\RooCodeStorage",
		"enter_absolute_path": "Introdueix una ruta completa (p. ex. D:\\RooCodeStorage o /home/user/storage)",
		"enter_valid_path": "Introdueix una ruta vàlida"
	},
	"settings": {
		"providers": {
			"groqApiKey": "Clau API de Groq",
			"getGroqApiKey": "Obté la clau API de Groq",
			"claudeCode": {
				"pathLabel": "Ruta de Claude Code",
				"description": "Ruta opcional a la teva CLI de Claude Code. Per defecte 'claude' si no s'estableix.",
				"placeholder": "Per defecte: claude"
			}
		}
	},
	"customModes": {
		"errors": {
			"yamlParseError": "YAML no vàlid al fitxer .roomodes a la línia {{line}}. Comprova:\n• Indentació correcta (utilitza espais, no tabuladors)\n• Cometes i claudàtors coincidents\n• Sintaxi YAML vàlida",
			"schemaValidationError": "Format de modes personalitzats no vàlid a .roomodes:\n{{issues}}",
			"invalidFormat": "Format de modes personalitzats no vàlid. Assegura't que la teva configuració segueix el format YAML correcte.",
			"updateFailed": "Error en actualitzar el mode personalitzat: {{error}}",
			"deleteFailed": "Error en eliminar el mode personalitzat: {{error}}",
			"resetFailed": "Error en restablir els modes personalitzats: {{error}}",
			"modeNotFound": "Error d'escriptura: Mode no trobat",
			"noWorkspaceForProject": "No s'ha trobat cap carpeta d'espai de treball per al mode específic del projecte",
			"rulesCleanupFailed": "El mode s'ha suprimit correctament, però no s'ha pogut suprimir la carpeta de regles a {{rulesFolderPath}}. És possible que l'hagis de suprimir manualment."
		},
		"scope": {
			"project": "projecte",
			"global": "global"
		}
	},
	"marketplace": {
		"mode": {
			"rulesCleanupFailed": "El mode s'ha eliminat correctament, però no s'ha pogut eliminar la carpeta de regles a {{rulesFolderPath}}. És possible que l'hagis d'eliminar manualment."
		}
	},
	"mdm": {
		"errors": {
			"cloud_auth_required": "La teva organització requereix autenticació de Roo Code Cloud. Si us plau, inicia sessió per continuar.",
			"organization_mismatch": "Has d'estar autenticat amb el compte de Roo Code Cloud de la teva organització.",
			"verification_failed": "No s'ha pogut verificar l'autenticació de l'organització."
		}
	},
	"prompts": {
		"deleteMode": {
			"title": "Suprimeix el mode personalitzat",
			"description": "Esteu segur que voleu suprimir aquest mode {{scope}}? Això també suprimirà la carpeta de regles associada a: {{rulesFolderPath}}",
			"descriptionNoRules": "Esteu segur que voleu suprimir aquest mode personalitzat?",
			"confirm": "Suprimeix"
		}
	},
	"commands": {
		"preventCompletionWithOpenTodos": {
			"description": "Evitar la finalització de tasques quan hi ha todos incomplets a la llista de todos"
		}
	}
}<|MERGE_RESOLUTION|>--- conflicted
+++ resolved
@@ -81,7 +81,6 @@
 			"stoppedWithReason": "Claude Code s'ha aturat per la raó: {{reason}}",
 			"apiKeyModelPlanMismatch": "Les claus API i els plans de subscripció permeten models diferents. Assegura't que el model seleccionat estigui inclòs al teu pla."
 		},
-<<<<<<< HEAD
 		"geminiCli": {
 			"oauthLoadFailed": "No s'han pogut carregar les credencials OAuth. Si us plau, autentica't primer: {{error}}",
 			"tokenRefreshFailed": "No s'ha pogut actualitzar el token OAuth: {{error}}",
@@ -91,12 +90,11 @@
 			"badRequest": "Sol·licitud incorrecta: {{details}}",
 			"apiError": "Error de l'API Gemini CLI: {{error}}",
 			"completionError": "Error de compleció de Gemini CLI: {{error}}"
-=======
+		},
 		"gemini": {
 			"generate_stream": "Error del flux de context de generació de Gemini: {{error}}",
 			"generate_complete_prompt": "Error de finalització de Gemini: {{error}}",
 			"sources": "Fonts:"
->>>>>>> 342ee70f
 		},
 		"mode_import_failed": "Ha fallat la importació del mode: {{error}}"
 	},
