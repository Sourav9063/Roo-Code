--- conflicted
+++ resolved
@@ -88,7 +88,6 @@
 			"apiKeyModelPlanMismatch": "API keys and subscription plans allow different models. Make sure the selected model is included in your plan.",
 			"notFound": "Claude Code executable '{{claudePath}}' not found.\n\nPlease install Claude Code CLI:\n1. Visit {{installationUrl}} to download Claude Code\n2. Follow the installation instructions for your operating system\n3. Ensure the 'claude' command is available in your PATH\n4. Alternatively, configure a custom path in Roo settings under 'Claude Code Path'\n\nOriginal error: {{originalError}}"
 		},
-<<<<<<< HEAD
 		"geminiCli": {
 			"oauthLoadFailed": "Không thể tải thông tin xác thực OAuth. Vui lòng xác thực trước: {{error}}",
 			"tokenRefreshFailed": "Không thể làm mới token OAuth: {{error}}",
@@ -98,7 +97,7 @@
 			"badRequest": "Yêu cầu không hợp lệ: {{details}}",
 			"apiError": "Lỗi API Gemini CLI: {{error}}",
 			"completionError": "Lỗi hoàn thành Gemini CLI: {{error}}"
-=======
+		},
 		"message": {
 			"no_active_task_to_delete": "Không có nhiệm vụ hoạt động để xóa tin nhắn",
 			"invalid_timestamp_for_deletion": "Dấu thời gian tin nhắn không hợp lệ để xóa",
@@ -107,7 +106,6 @@
 			"message_not_found": "Không tìm thấy tin nhắn có dấu thời gian {{messageTs}}",
 			"error_deleting_message": "Lỗi xóa tin nhắn: {{error}}",
 			"error_editing_message": "Lỗi chỉnh sửa tin nhắn: {{error}}"
->>>>>>> d09689bf
 		},
 		"gemini": {
 			"generate_stream": "Lỗi luồng ngữ cảnh tạo Gemini: {{error}}",
