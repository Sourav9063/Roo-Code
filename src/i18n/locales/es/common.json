{
	"extension": {
		"name": "Roo Code",
		"description": "Un equipo completo de desarrolladores con IA en tu editor."
	},
	"number_format": {
		"thousand_suffix": "k",
		"million_suffix": "m",
		"billion_suffix": "b"
	},
	"welcome": "¡Bienvenido, {{name}}! Tienes {{count}} notificaciones.",
	"items": {
		"zero": "Sin elementos",
		"one": "Un elemento",
		"other": "{{count}} elementos"
	},
	"confirmation": {
		"reset_state": "¿Estás seguro de que deseas restablecer todo el estado y el almacenamiento secreto en la extensión? Esta acción no se puede deshacer.",
		"delete_config_profile": "¿Estás seguro de que deseas eliminar este perfil de configuración?",
		"delete_custom_mode_with_rules": "¿Estás seguro de que quieres eliminar este modo {scope}?\n\nEsto también eliminará la carpeta de reglas asociada en:\n{rulesFolderPath}"
	},
	"errors": {
		"invalid_data_uri": "Formato de URI de datos no válido",
		"error_copying_image": "Error copiando la imagen: {{errorMessage}}",
		"error_saving_image": "Error guardando la imagen: {{errorMessage}}",
		"error_opening_image": "Error abriendo la imagen: {{error}}",
		"could_not_open_file": "No se pudo abrir el archivo: {{errorMessage}}",
		"could_not_open_file_generic": "¡No se pudo abrir el archivo!",
		"checkpoint_timeout": "Se agotó el tiempo al intentar restaurar el punto de control.",
		"checkpoint_failed": "Error al restaurar el punto de control.",
		"git_not_installed": "Git es necesario para la función de puntos de control. Por favor, instala Git para activar los puntos de control.",
		"nested_git_repos_warning": "Los puntos de control están deshabilitados porque se detectó un repositorio git anidado en: {{path}}. Para usar puntos de control, por favor elimina o reubica este repositorio git anidado.",
		"no_workspace": "Por favor, abre primero una carpeta de proyecto",
		"update_support_prompt": "Error al actualizar el mensaje de soporte",
		"reset_support_prompt": "Error al restablecer el mensaje de soporte",
		"enhance_prompt": "Error al mejorar el mensaje",
		"get_system_prompt": "Error al obtener el mensaje del sistema",
		"search_commits": "Error al buscar commits",
		"save_api_config": "Error al guardar la configuración de API",
		"create_api_config": "Error al crear la configuración de API",
		"rename_api_config": "Error al renombrar la configuración de API",
		"load_api_config": "Error al cargar la configuración de API",
		"delete_api_config": "Error al eliminar la configuración de API",
		"list_api_config": "Error al obtener la lista de configuraciones de API",
		"update_server_timeout": "Error al actualizar el tiempo de espera del servidor",
		"hmr_not_running": "El servidor de desarrollo local no está en ejecución, HMR no funcionará. Por favor, ejecuta 'npm run dev' antes de lanzar la extensión para habilitar HMR.",
		"retrieve_current_mode": "Error al recuperar el modo actual del estado.",
		"failed_delete_repo": "Error al eliminar el repositorio o rama asociada: {{error}}",
		"failed_remove_directory": "Error al eliminar el directorio de tareas: {{error}}",
		"custom_storage_path_unusable": "La ruta de almacenamiento personalizada \"{{path}}\" no es utilizable, se usará la ruta predeterminada",
		"cannot_access_path": "No se puede acceder a la ruta {{path}}: {{error}}",
		"settings_import_failed": "Error al importar la configuración: {{error}}.",
		"mistake_limit_guidance": "Esto puede indicar un fallo en el proceso de pensamiento del modelo o la incapacidad de usar una herramienta correctamente, lo cual puede mitigarse con orientación del usuario (ej. \"Intenta dividir la tarea en pasos más pequeños\").",
		"violated_organization_allowlist": "Error al ejecutar la tarea: el perfil actual no es compatible con la configuración de tu organización",
		"condense_failed": "Error al condensar el contexto",
		"condense_not_enough_messages": "No hay suficientes mensajes para condensar el contexto",
		"condensed_recently": "El contexto se condensó recientemente; se omite este intento",
		"condense_handler_invalid": "El manejador de API para condensar el contexto no es válido",
		"condense_context_grew": "El tamaño del contexto aumentó durante la condensación; se omite este intento",
		"url_timeout": "El sitio web tardó demasiado en cargar (timeout). Esto podría deberse a una conexión lenta, un sitio web pesado o que esté temporalmente no disponible. Puedes intentarlo más tarde o verificar si la URL es correcta.",
		"url_not_found": "No se pudo encontrar la dirección del sitio web. Por favor verifica si la URL es correcta e inténtalo de nuevo.",
		"no_internet": "Sin conexión a internet. Por favor verifica tu conexión de red e inténtalo de nuevo.",
		"url_forbidden": "El acceso a este sitio web está prohibido. El sitio puede bloquear el acceso automatizado o requerir autenticación.",
		"url_page_not_found": "La página no fue encontrada. Por favor verifica si la URL es correcta.",
		"url_request_aborted": "La solicitud para obtener la URL fue cancelada. Esto puede ocurrir si el sitio bloquea el acceso automatizado, requiere autenticación o si hay un problema de red. Por favor intenta de nuevo o verifica si la URL es accesible en un navegador normal.",
		"url_fetch_failed": "Error al obtener el contenido de la URL: {{error}}",
		"url_fetch_error_with_url": "Error al obtener contenido para {{url}}: {{error}}",
		"command_timeout": "La ejecución del comando superó el tiempo de espera de {{seconds}} segundos",
		"share_task_failed": "Error al compartir la tarea. Por favor, inténtalo de nuevo.",
		"share_no_active_task": "No hay tarea activa para compartir",
		"share_auth_required": "Se requiere autenticación. Por favor, inicia sesión para compartir tareas.",
		"share_not_enabled": "La compartición de tareas no está habilitada para esta organización.",
		"share_task_not_found": "Tarea no encontrada o acceso denegado.",
		"mode_import_failed": "Error al importar el modo: {{error}}",
		"delete_rules_folder_failed": "Error al eliminar la carpeta de reglas: {{rulesFolderPath}}. Error: {{error}}",
		"command_not_found": "Comando '{{name}}' no encontrado",
		"open_command_file": "Error al abrir el archivo de comandos",
		"delete_command": "Error al eliminar el comando",
		"no_workspace_for_project_command": "No se encontró carpeta de espacio de trabajo para comando de proyecto",
		"command_already_exists": "El comando \"{{commandName}}\" ya existe",
		"create_command_failed": "Error al crear comando",
		"command_template_content": "---\ndescription: \"Breve descripción de lo que hace este comando\"\n---\n\nEste es un nuevo comando slash. Edita este archivo para personalizar el comportamiento del comando.",
		"claudeCode": {
			"processExited": "El proceso de Claude Code terminó con código {{exitCode}}.",
			"errorOutput": "Salida de error: {{output}}",
			"processExitedWithError": "El proceso de Claude Code terminó con código {{exitCode}}. Salida de error: {{output}}",
			"stoppedWithReason": "Claude Code se detuvo por la razón: {{reason}}",
			"apiKeyModelPlanMismatch": "Las claves API y los planes de suscripción permiten diferentes modelos. Asegúrate de que el modelo seleccionado esté incluido en tu plan.",
			"notFound": "Ejecutable de Claude Code '{{claudePath}}' no encontrado.\n\nPor favor instala Claude Code CLI:\n1. Visita {{installationUrl}} para descargar Claude Code\n2. Sigue las instrucciones de instalación para tu sistema operativo\n3. Asegúrate de que el comando 'claude' esté disponible en tu PATH\n4. Alternativamente, configura una ruta personalizada en la configuración de Roo bajo 'Ruta de Claude Code'\n\nError original: {{originalError}}"
		},
<<<<<<< HEAD
		"geminiCli": {
			"oauthLoadFailed": "Error al cargar credenciales OAuth. Por favor autentícate primero: {{error}}",
			"tokenRefreshFailed": "Error al actualizar token OAuth: {{error}}",
			"onboardingTimeout": "La operación de incorporación expiró después de 60 segundos. Inténtalo de nuevo más tarde.",
			"projectDiscoveryFailed": "No se pudo descubrir el ID del proyecto. Asegúrate de estar autenticado con 'gemini auth'.",
			"rateLimitExceeded": "Límite de velocidad excedido. Se han alcanzado los límites del nivel gratuito.",
			"badRequest": "Solicitud incorrecta: {{details}}",
			"apiError": "Error de API de Gemini CLI: {{error}}",
			"completionError": "Error de completado de Gemini CLI: {{error}}"
=======
		"message": {
			"no_active_task_to_delete": "No hay tarea activa de la cual eliminar mensajes",
			"invalid_timestamp_for_deletion": "Marca de tiempo del mensaje no válida para eliminación",
			"cannot_delete_missing_timestamp": "No se puede eliminar el mensaje: falta marca de tiempo",
			"cannot_delete_invalid_timestamp": "No se puede eliminar el mensaje: marca de tiempo no válida",
			"message_not_found": "Mensaje con marca de tiempo {{messageTs}} no encontrado",
			"error_deleting_message": "Error eliminando mensaje: {{error}}",
			"error_editing_message": "Error editando mensaje: {{error}}"
>>>>>>> d09689bf
		},
		"gemini": {
			"generate_stream": "Error del stream de contexto de generación de Gemini: {{error}}",
			"generate_complete_prompt": "Error de finalización de Gemini: {{error}}",
			"sources": "Fuentes:"
		},
		"cerebras": {
			"authenticationFailed": "Falló la autenticación de la API de Cerebras. Verifica que tu clave de API sea válida y no haya expirado.",
			"accessForbidden": "Acceso prohibido a la API de Cerebras. Tu clave de API puede no tener acceso al modelo o función solicitada.",
			"rateLimitExceeded": "Se excedió el límite de velocidad de la API de Cerebras. Espera antes de hacer otra solicitud.",
			"serverError": "Error del servidor de la API de Cerebras ({{status}}). Inténtalo de nuevo más tarde.",
			"genericError": "Error de la API de Cerebras ({{status}}): {{message}}",
			"noResponseBody": "Error de la API de Cerebras: Sin cuerpo de respuesta",
			"completionError": "Error de finalización de Cerebras: {{error}}"
		},
		"roo": {
			"authenticationRequired": "El proveedor Roo requiere autenticación en la nube. Por favor, inicia sesión en Roo Code Cloud."
		},
		"api": {
			"invalidKeyInvalidChars": "La clave API contiene caracteres inválidos."
		},
		"manual_url_empty": "Por favor, introduce una URL de callback válida",
		"manual_url_no_query": "URL de callback inválida: faltan parámetros de consulta",
		"manual_url_missing_params": "URL de callback inválida: faltan parámetros requeridos (code y state)",
		"manual_url_auth_failed": "Autenticación manual por URL falló",
		"manual_url_auth_error": "Error de autenticación"
	},
	"warnings": {
		"no_terminal_content": "No hay contenido de terminal seleccionado",
		"missing_task_files": "Los archivos de esta tarea faltan. ¿Deseas eliminarla de la lista de tareas?",
		"auto_import_failed": "Error al importar automáticamente la configuración de RooCode: {{error}}"
	},
	"info": {
		"no_changes": "No se encontraron cambios.",
		"clipboard_copy": "Mensaje del sistema copiado correctamente al portapapeles",
		"history_cleanup": "Se limpiaron {{count}} tarea(s) con archivos faltantes del historial.",
		"custom_storage_path_set": "Ruta de almacenamiento personalizada establecida: {{path}}",
		"default_storage_path": "Se ha vuelto a usar la ruta de almacenamiento predeterminada",
		"settings_imported": "Configuración importada correctamente.",
		"auto_import_success": "Configuración de RooCode importada automáticamente desde {{filename}}",
		"share_link_copied": "Enlace de compartir copiado al portapapeles",
		"image_copied_to_clipboard": "URI de datos de imagen copiada al portapapeles",
		"image_saved": "Imagen guardada en {{path}}",
		"organization_share_link_copied": "¡Enlace de compartición de organización copiado al portapapeles!",
		"public_share_link_copied": "¡Enlace de compartición pública copiado al portapapeles!",
		"mode_exported": "Modo '{{mode}}' exportado correctamente",
		"mode_imported": "Modo importado correctamente"
	},
	"answers": {
		"yes": "Sí",
		"no": "No",
		"remove": "Eliminar",
		"keep": "Mantener"
	},
	"buttons": {
		"save": "Guardar",
		"edit": "Editar",
		"learn_more": "Más información"
	},
	"tasks": {
		"canceled": "Error de tarea: Fue detenida y cancelada por el usuario.",
		"deleted": "Fallo de tarea: Fue detenida y eliminada por el usuario.",
		"incomplete": "Tarea #{{taskNumber}} (Incompleta)",
		"no_messages": "Tarea #{{taskNumber}} (Sin mensajes)"
	},
	"storage": {
		"prompt_custom_path": "Ingresa la ruta de almacenamiento personalizada para el historial de conversaciones, déjala vacía para usar la ubicación predeterminada",
		"path_placeholder": "D:\\RooCodeStorage",
		"enter_absolute_path": "Por favor, ingresa una ruta absoluta (por ejemplo, D:\\RooCodeStorage o /home/user/storage)",
		"enter_valid_path": "Por favor, ingresa una ruta válida"
	},
	"input": {
		"task_prompt": "¿Qué debe hacer Roo?",
		"task_placeholder": "Escribe tu tarea aquí"
	},
	"settings": {
		"providers": {
			"groqApiKey": "Clave API de Groq",
			"getGroqApiKey": "Obtener clave API de Groq",
			"claudeCode": {
				"pathLabel": "Ruta de Claude Code",
				"description": "Ruta opcional a tu CLI de Claude Code. Por defecto 'claude' si no se establece.",
				"placeholder": "Por defecto: claude"
			}
		}
	},
	"customModes": {
		"errors": {
			"yamlParseError": "YAML inválido en archivo .roomodes en línea {{line}}. Verifica:\n• Indentación correcta (usa espacios, no tabs)\n• Comillas y corchetes coincidentes\n• Sintaxis YAML válida",
			"schemaValidationError": "Formato inválido de modos personalizados en .roomodes:\n{{issues}}",
			"invalidFormat": "Formato inválido de modos personalizados. Asegúrate de que tu configuración siga el formato YAML correcto.",
			"updateFailed": "Error al actualizar modo personalizado: {{error}}",
			"deleteFailed": "Error al eliminar modo personalizado: {{error}}",
			"resetFailed": "Error al restablecer modos personalizados: {{error}}",
			"modeNotFound": "Error de escritura: Modo no encontrado",
			"noWorkspaceForProject": "No se encontró carpeta de espacio de trabajo para modo específico del proyecto",
			"rulesCleanupFailed": "El modo se eliminó correctamente, pero no se pudo eliminar la carpeta de reglas en {{rulesFolderPath}}. Es posible que debas eliminarla manualmente."
		},
		"scope": {
			"project": "proyecto",
			"global": "global"
		}
	},
	"marketplace": {
		"mode": {
			"rulesCleanupFailed": "El modo se eliminó correctamente, pero no se pudo eliminar la carpeta de reglas en {{rulesFolderPath}}. Es posible que debas eliminarla manually."
		}
	},
	"mdm": {
		"errors": {
			"cloud_auth_required": "Tu organización requiere autenticación de Roo Code Cloud. Por favor, inicia sesión para continuar.",
			"organization_mismatch": "Debes estar autenticado con la cuenta de Roo Code Cloud de tu organización.",
			"verification_failed": "No se pudo verificar la autenticación de la organización."
		},
		"info": {
			"organization_requires_auth": "Tu organización requiere autenticación."
		}
	},
	"prompts": {
		"deleteMode": {
			"title": "Eliminar modo personalizado",
			"description": "¿Estás seguro de que quieres eliminar este modo {{scope}}? Esto también eliminará la carpeta de reglas asociada en: {{rulesFolderPath}}",
			"descriptionNoRules": "¿Estás seguro de que quieres eliminar este modo personalizado?",
			"confirm": "Eliminar"
		}
	},
	"commands": {
		"preventCompletionWithOpenTodos": {
			"description": "Prevenir la finalización de tareas cuando hay todos incompletos en la lista de todos"
		}
	}
}<|MERGE_RESOLUTION|>--- conflicted
+++ resolved
@@ -88,7 +88,6 @@
 			"apiKeyModelPlanMismatch": "Las claves API y los planes de suscripción permiten diferentes modelos. Asegúrate de que el modelo seleccionado esté incluido en tu plan.",
 			"notFound": "Ejecutable de Claude Code '{{claudePath}}' no encontrado.\n\nPor favor instala Claude Code CLI:\n1. Visita {{installationUrl}} para descargar Claude Code\n2. Sigue las instrucciones de instalación para tu sistema operativo\n3. Asegúrate de que el comando 'claude' esté disponible en tu PATH\n4. Alternativamente, configura una ruta personalizada en la configuración de Roo bajo 'Ruta de Claude Code'\n\nError original: {{originalError}}"
 		},
-<<<<<<< HEAD
 		"geminiCli": {
 			"oauthLoadFailed": "Error al cargar credenciales OAuth. Por favor autentícate primero: {{error}}",
 			"tokenRefreshFailed": "Error al actualizar token OAuth: {{error}}",
@@ -98,7 +97,7 @@
 			"badRequest": "Solicitud incorrecta: {{details}}",
 			"apiError": "Error de API de Gemini CLI: {{error}}",
 			"completionError": "Error de completado de Gemini CLI: {{error}}"
-=======
+		},
 		"message": {
 			"no_active_task_to_delete": "No hay tarea activa de la cual eliminar mensajes",
 			"invalid_timestamp_for_deletion": "Marca de tiempo del mensaje no válida para eliminación",
@@ -107,7 +106,6 @@
 			"message_not_found": "Mensaje con marca de tiempo {{messageTs}} no encontrado",
 			"error_deleting_message": "Error eliminando mensaje: {{error}}",
 			"error_editing_message": "Error editando mensaje: {{error}}"
->>>>>>> d09689bf
 		},
 		"gemini": {
 			"generate_stream": "Error del stream de contexto de generación de Gemini: {{error}}",
