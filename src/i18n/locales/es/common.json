--- conflicted
+++ resolved
@@ -64,12 +64,9 @@
 		"mcp_server_connected": "Servidor MCP {{serverName}} conectado",
 		"mcp_server_deleted": "Servidor MCP eliminado: {{serverName}}",
 		"mcp_server_not_found": "Servidor \"{{serverName}}\" no encontrado en la configuración",
-<<<<<<< HEAD
-		"settings_imported": "Configuración importada correctamente."
-=======
+		"settings_imported": "Configuración importada correctamente.",
 		"custom_storage_path_set": "Ruta de almacenamiento personalizada establecida: {{path}}",
 		"default_storage_path": "Se ha vuelto a usar la ruta de almacenamiento predeterminada"
->>>>>>> 0fd0800b
 	},
 	"answers": {
 		"yes": "Sí",
