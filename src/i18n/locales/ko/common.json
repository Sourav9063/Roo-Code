--- conflicted
+++ resolved
@@ -88,7 +88,6 @@
 			"apiKeyModelPlanMismatch": "API keys and subscription plans allow different models. Make sure the selected model is included in your plan.",
 			"notFound": "Claude Code executable '{{claudePath}}' not found.\n\nPlease install Claude Code CLI:\n1. Visit {{installationUrl}} to download Claude Code\n2. Follow the installation instructions for your operating system\n3. Ensure the 'claude' command is available in your PATH\n4. Alternatively, configure a custom path in Roo settings under 'Claude Code Path'\n\nOriginal error: {{originalError}}"
 		},
-<<<<<<< HEAD
 		"geminiCli": {
 			"oauthLoadFailed": "OAuth 자격 증명을 로드하지 못했습니다. 먼저 인증하세요: {{error}}",
 			"tokenRefreshFailed": "OAuth 토큰을 새로 고치지 못했습니다: {{error}}",
@@ -98,7 +97,7 @@
 			"badRequest": "잘못된 요청: {{details}}",
 			"apiError": "Gemini CLI API 오류: {{error}}",
 			"completionError": "Gemini CLI 완성 오류: {{error}}"
-=======
+		},
 		"message": {
 			"no_active_task_to_delete": "메시지를 삭제할 활성 작업이 없습니다",
 			"invalid_timestamp_for_deletion": "삭제를 위한 메시지 타임스탬프가 유효하지 않습니다",
@@ -107,7 +106,6 @@
 			"message_not_found": "타임스탬프 {{messageTs}}인 메시지를 찾을 수 없습니다",
 			"error_deleting_message": "메시지 삭제 오류: {{error}}",
 			"error_editing_message": "메시지 편집 오류: {{error}}"
->>>>>>> d09689bf
 		},
 		"gemini": {
 			"generate_stream": "Gemini 생성 컨텍스트 스트림 오류: {{error}}",
