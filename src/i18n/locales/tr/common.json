{
	"extension": {
		"name": "Roo Code",
		"description": "Düzenleyicinizde tam bir AI geliştirici ekibi."
	},
	"number_format": {
		"thousand_suffix": "k",
		"million_suffix": "m",
		"billion_suffix": "b"
	},
	"welcome": "Hoş geldiniz, {{name}}! {{count}} bildiriminiz var.",
	"items": {
		"zero": "Öğe yok",
		"one": "Bir öğe",
		"other": "{{count}} öğe"
	},
	"confirmation": {
		"reset_state": "Uzantıdaki tüm durumları ve gizli depolamayı sıfırlamak istediğinizden emin misiniz? Bu işlem geri alınamaz.",
		"delete_config_profile": "Bu yapılandırma profilini silmek istediğinizden emin misiniz?",
		"delete_custom_mode_with_rules": "Bu {scope} modunu silmek istediğinizden emin misiniz?\n\nBu işlem, ilişkili kurallar klasörünü de şu konumdan silecektir:\n{rulesFolderPath}"
	},
	"errors": {
		"invalid_data_uri": "Geçersiz veri URI formatı",
		"error_copying_image": "Resim kopyalanırken hata oluştu: {{errorMessage}}",
		"error_saving_image": "Resim kaydedilirken hata oluştu: {{errorMessage}}",
		"error_opening_image": "Resim açılırken hata oluştu: {{error}}",
		"could_not_open_file": "Dosya açılamadı: {{errorMessage}}",
		"could_not_open_file_generic": "Dosya açılamadı!",
		"checkpoint_timeout": "Kontrol noktasını geri yüklemeye çalışırken zaman aşımına uğradı.",
		"checkpoint_failed": "Kontrol noktası geri yüklenemedi.",
		"git_not_installed": "Kontrol noktaları özelliği için Git gereklidir. Kontrol noktalarını etkinleştirmek için lütfen Git'i yükleyin.",
		"nested_git_repos_warning": "{{path}} konumunda iç içe git deposu tespit edildiği için kontrol noktaları devre dışı bırakıldı. Kontrol noktalarını kullanmak için lütfen bu iç içe git deposunu kaldırın veya taşıyın.",
		"no_workspace": "Lütfen önce bir proje klasörü açın",
		"update_support_prompt": "Destek istemi güncellenemedi",
		"reset_support_prompt": "Destek istemi sıfırlanamadı",
		"enhance_prompt": "İstem geliştirilemedi",
		"get_system_prompt": "Sistem istemi alınamadı",
		"search_commits": "Taahhütler aranamadı",
		"save_api_config": "API yapılandırması kaydedilemedi",
		"create_api_config": "API yapılandırması oluşturulamadı",
		"rename_api_config": "API yapılandırmasının adı değiştirilemedi",
		"load_api_config": "API yapılandırması yüklenemedi",
		"delete_api_config": "API yapılandırması silinemedi",
		"list_api_config": "API yapılandırma listesi alınamadı",
		"update_server_timeout": "Sunucu zaman aşımı güncellenemedi",
		"hmr_not_running": "Yerel geliştirme sunucusu çalışmıyor, HMR çalışmayacak. HMR'yi etkinleştirmek için uzantıyı başlatmadan önce lütfen 'npm run dev' komutunu çalıştırın.",
		"retrieve_current_mode": "Mevcut mod durumdan alınırken hata oluştu.",
		"failed_delete_repo": "İlişkili gölge depo veya dal silinemedi: {{error}}",
		"failed_remove_directory": "Görev dizini kaldırılamadı: {{error}}",
		"custom_storage_path_unusable": "Özel depolama yolu \"{{path}}\" kullanılamıyor, varsayılan yol kullanılacak",
		"cannot_access_path": "{{path}} yoluna erişilemiyor: {{error}}",
		"settings_import_failed": "Ayarlar içe aktarılamadı: {{error}}.",
		"mistake_limit_guidance": "Bu, modelin düşünce sürecindeki bir başarısızlığı veya bir aracı düzgün kullanamama durumunu gösterebilir, bu da kullanıcı rehberliği ile hafifletilebilir (örn. \"Görevi daha küçük adımlara bölmeyi deneyin\").",
		"violated_organization_allowlist": "Görev yürütülemedi: Geçerli profil kuruluşunuzun ayarlarıyla uyumlu değil",
		"condense_failed": "Bağlam sıkıştırılamadı",
		"condense_not_enough_messages": "Bağlamı sıkıştırmak için yeterli mesaj yok",
		"condensed_recently": "Bağlam yakın zamanda sıkıştırıldı; bu deneme atlanıyor",
		"condense_handler_invalid": "Bağlamı sıkıştırmak için API işleyicisi geçersiz",
		"condense_context_grew": "Sıkıştırma sırasında bağlam boyutu arttı; bu deneme atlanıyor",
		"url_timeout": "Web sitesi yüklenmesi çok uzun sürdü (zaman aşımı). Bu yavaş bağlantı, ağır web sitesi veya geçici olarak kullanılamama nedeniyle olabilir. Daha sonra tekrar deneyebilir veya URL'nin doğru olup olmadığını kontrol edebilirsin.",
		"url_not_found": "Web sitesi adresi bulunamadı. URL'nin doğru olup olmadığını kontrol et ve tekrar dene.",
		"no_internet": "İnternet bağlantısı yok. Ağ bağlantını kontrol et ve tekrar dene.",
		"url_forbidden": "Bu web sitesine erişim yasak. Site otomatik erişimi engelliyor veya kimlik doğrulama gerektiriyor olabilir.",
		"url_page_not_found": "Sayfa bulunamadı. URL'nin doğru olup olmadığını kontrol et.",
		"url_request_aborted": "URL'yi getirme isteği iptal edildi. Bu, sitenin otomatik erişimi engellemesi, kimlik doğrulama gerektirmesi veya bir ağ sorunu olması durumunda gerçekleşebilir. Tekrar dene veya URL'nin normal bir tarayıcıda erişilebilir olup olmadığını kontrol et.",
		"url_fetch_failed": "URL içeriği getirme hatası: {{error}}",
		"url_fetch_error_with_url": "{{url}} için içerik getirme hatası: {{error}}",
		"command_timeout": "Komut çalıştırma {{seconds}} saniye sonra zaman aşımına uğradı",
		"share_task_failed": "Görev paylaşılamadı",
		"share_no_active_task": "Paylaşılacak aktif görev yok",
		"share_auth_required": "Kimlik doğrulama gerekli. Görevleri paylaşmak için lütfen giriş yapın.",
		"share_not_enabled": "Bu kuruluş için görev paylaşımı etkinleştirilmemiş.",
		"share_task_not_found": "Görev bulunamadı veya erişim reddedildi.",
		"mode_import_failed": "Mod içe aktarılamadı: {{error}}",
		"delete_rules_folder_failed": "Kurallar klasörü silinemedi: {{rulesFolderPath}}. Hata: {{error}}",
		"command_not_found": "'{{name}}' komutu bulunamadı",
		"open_command_file": "Komut dosyası açılamadı",
		"delete_command": "Komut silinemedi",
		"no_workspace_for_project_command": "Proje komutu için çalışma alanı klasörü bulunamadı",
		"command_already_exists": "\"{{commandName}}\" komutu zaten mevcut",
		"create_command_failed": "Komut oluşturulamadı",
		"command_template_content": "---\ndescription: \"Bu komutun ne yaptığının kısa açıklaması\"\n---\n\nBu yeni bir slash komutudur. Komut davranışını özelleştirmek için bu dosyayı düzenleyin.",
		"claudeCode": {
			"processExited": "Claude Code işlemi {{exitCode}} koduyla çıktı.",
			"errorOutput": "Hata çıktısı: {{output}}",
			"processExitedWithError": "Claude Code işlemi {{exitCode}} koduyla çıktı. Hata çıktısı: {{output}}",
			"stoppedWithReason": "Claude Code şu nedenle durdu: {{reason}}",
			"apiKeyModelPlanMismatch": "API keys and subscription plans allow different models. Make sure the selected model is included in your plan.",
			"notFound": "Claude Code executable '{{claudePath}}' not found.\n\nPlease install Claude Code CLI:\n1. Visit {{installationUrl}} to download Claude Code\n2. Follow the installation instructions for your operating system\n3. Ensure the 'claude' command is available in your PATH\n4. Alternatively, configure a custom path in Roo settings under 'Claude Code Path'\n\nOriginal error: {{originalError}}"
		},
<<<<<<< HEAD
		"geminiCli": {
			"oauthLoadFailed": "OAuth kimlik bilgileri yüklenemedi. Lütfen önce kimlik doğrulaması yapın: {{error}}",
			"tokenRefreshFailed": "OAuth token yenilenemedi: {{error}}",
			"onboardingTimeout": "Onboarding işlemi 60 saniye sonra zaman aşımına uğradı. Lütfen daha sonra tekrar deneyin.",
			"projectDiscoveryFailed": "Proje ID'si keşfedilemedi. 'gemini auth' ile kimlik doğrulaması yaptığınızdan emin olun.",
			"rateLimitExceeded": "Hız sınırı aşıldı. Ücretsiz seviye sınırlarına ulaşıldı.",
			"badRequest": "Geçersiz istek: {{details}}",
			"apiError": "Gemini CLI API hatası: {{error}}",
			"completionError": "Gemini CLI tamamlama hatası: {{error}}"
=======
		"message": {
			"no_active_task_to_delete": "Mesaj silinecek aktif görev yok",
			"invalid_timestamp_for_deletion": "Silme için geçersiz mesaj zaman damgası",
			"cannot_delete_missing_timestamp": "Mesaj silinemiyor: zaman damgası eksik",
			"cannot_delete_invalid_timestamp": "Mesaj silinemiyor: geçersiz zaman damgası",
			"message_not_found": "{{messageTs}} zaman damgalı mesaj bulunamadı",
			"error_deleting_message": "Mesaj silme hatası: {{error}}",
			"error_editing_message": "Mesaj düzenleme hatası: {{error}}"
>>>>>>> d09689bf
		},
		"gemini": {
			"generate_stream": "Gemini oluşturma bağlam akışı hatası: {{error}}",
			"generate_complete_prompt": "Gemini tamamlama hatası: {{error}}",
			"sources": "Kaynaklar:"
		},
		"cerebras": {
			"authenticationFailed": "Cerebras API kimlik doğrulama başarısız oldu. API anahtarınızın geçerli olduğunu ve süresi dolmadığını kontrol edin.",
			"accessForbidden": "Cerebras API erişimi yasak. API anahtarınız istenen modele veya özelliğe erişimi olmayabilir.",
			"rateLimitExceeded": "Cerebras API hız sınırı aşıldı. Başka bir istek yapmadan önce bekleyin.",
			"serverError": "Cerebras API sunucu hatası ({{status}}). Lütfen daha sonra tekrar deneyin.",
			"genericError": "Cerebras API Hatası ({{status}}): {{message}}",
			"noResponseBody": "Cerebras API Hatası: Yanıt gövdesi yok",
			"completionError": "Cerebras tamamlama hatası: {{error}}"
		},
		"roo": {
			"authenticationRequired": "Roo sağlayıcısı bulut kimlik doğrulaması gerektirir. Lütfen Roo Code Cloud'a giriş yapın."
		},
		"api": {
			"invalidKeyInvalidChars": "API anahtarı geçersiz karakterler içeriyor."
		},
		"manual_url_empty": "Lütfen geçerli bir callback URL'si girin",
		"manual_url_no_query": "Geçersiz callback URL'si: sorgu parametreleri eksik",
		"manual_url_missing_params": "Geçersiz callback URL'si: gerekli parametreler eksik (code ve state)",
		"manual_url_auth_failed": "Manuel URL kimlik doğrulama başarısız",
		"manual_url_auth_error": "Kimlik doğrulama başarısız"
	},
	"warnings": {
		"no_terminal_content": "Seçili terminal içeriği yok",
		"missing_task_files": "Bu görevin dosyaları eksik. Görev listesinden kaldırmak istiyor musunuz?",
		"auto_import_failed": "RooCode ayarları otomatik olarak içe aktarılamadı: {{error}}"
	},
	"info": {
		"no_changes": "Değişiklik bulunamadı.",
		"clipboard_copy": "Sistem istemi panoya başarıyla kopyalandı",
		"history_cleanup": "Geçmişten eksik dosyaları olan {{count}} görev temizlendi.",
		"custom_storage_path_set": "Özel depolama yolu ayarlandı: {{path}}",
		"default_storage_path": "Varsayılan depolama yoluna geri dönüldü",
		"settings_imported": "Ayarlar başarıyla içe aktarıldı.",
		"auto_import_success": "RooCode ayarları {{filename}} dosyasından otomatik olarak içe aktarıldı",
		"share_link_copied": "Paylaşım bağlantısı panoya kopyalandı",
		"image_copied_to_clipboard": "Resim veri URI'si panoya kopyalandı",
		"image_saved": "Resim {{path}} konumuna kaydedildi",
		"organization_share_link_copied": "Kuruluş paylaşım bağlantısı panoya kopyalandı!",
		"public_share_link_copied": "Herkese açık paylaşım bağlantısı panoya kopyalandı!",
		"mode_exported": "'{{mode}}' modu başarıyla dışa aktarıldı",
		"mode_imported": "Mod başarıyla içe aktarıldı"
	},
	"answers": {
		"yes": "Evet",
		"no": "Hayır",
		"remove": "Kaldır",
		"keep": "Koru"
	},
	"buttons": {
		"save": "Kaydet",
		"edit": "Düzenle",
		"learn_more": "Daha Fazla Bilgi"
	},
	"tasks": {
		"canceled": "Görev hatası: Kullanıcı tarafından durduruldu ve iptal edildi.",
		"deleted": "Görev başarısız: Kullanıcı tarafından durduruldu ve silindi.",
		"incomplete": "Görev #{{taskNumber}} (Tamamlanmamış)",
		"no_messages": "Görev #{{taskNumber}} (Mesaj yok)"
	},
	"storage": {
		"prompt_custom_path": "Konuşma geçmişi için özel depolama yolunu girin, varsayılan konumu kullanmak için boş bırakın",
		"path_placeholder": "D:\\RooCodeStorage",
		"enter_absolute_path": "Lütfen mutlak bir yol girin (örn. D:\\RooCodeStorage veya /home/user/storage)",
		"enter_valid_path": "Lütfen geçerli bir yol girin"
	},
	"input": {
		"task_prompt": "Roo ne yapsın?",
		"task_placeholder": "Görevini buraya yaz"
	},
	"settings": {
		"providers": {
			"groqApiKey": "Groq API Anahtarı",
			"getGroqApiKey": "Groq API Anahtarı Al",
			"claudeCode": {
				"pathLabel": "Claude Code Yolu",
				"description": "Claude Code CLI'nizin isteğe bağlı yolu. Ayarlanmazsa varsayılan olarak 'claude' olur.",
				"placeholder": "Varsayılan: claude"
			}
		}
	},
	"customModes": {
		"errors": {
			"yamlParseError": ".roomodes dosyasının {{line}}. satırında geçersiz YAML. Kontrol et:\n• Doğru girinti (tab değil boşluk kullan)\n• Eşleşen tırnak işaretleri ve parantezler\n• Geçerli YAML sözdizimi",
			"schemaValidationError": ".roomodes'ta geçersiz özel mod formatı:\n{{issues}}",
			"invalidFormat": "Geçersiz özel mod formatı. Ayarlarının doğru YAML formatını takip ettiğinden emin ol.",
			"updateFailed": "Özel mod güncellemesi başarısız: {{error}}",
			"deleteFailed": "Özel mod silme başarısız: {{error}}",
			"resetFailed": "Özel modları sıfırlama başarısız: {{error}}",
			"modeNotFound": "Yazma hatası: Mod bulunamadı",
			"noWorkspaceForProject": "Proje özel modu için çalışma alanı klasörü bulunamadı",
			"rulesCleanupFailed": "Mod başarıyla silindi, ancak {{rulesFolderPath}} konumundaki kurallar klasörü silinemedi. Manuel olarak silmeniz gerekebilir."
		},
		"scope": {
			"project": "proje",
			"global": "küresel"
		}
	},
	"marketplace": {
		"mode": {
			"rulesCleanupFailed": "Mod başarıyla kaldırıldı, ancak {{rulesFolderPath}} konumundaki kurallar klasörü silinemedi. Manuel olarak silmeniz gerekebilir."
		}
	},
	"mdm": {
		"errors": {
			"cloud_auth_required": "Kuruluşunuz Roo Code Cloud kimlik doğrulaması gerektiriyor. Devam etmek için giriş yapın.",
			"organization_mismatch": "Kuruluşunuzun Roo Code Cloud hesabıyla kimlik doğrulaması yapmalısınız.",
			"manual_url_empty": "Lütfen geçerli bir callback URL'si girin",
			"manual_url_no_query": "Geçersiz callback URL'si: sorgu parametreleri eksik",
			"manual_url_missing_params": "Geçersiz callback URL'si: gerekli parametreler eksik (code ve state)",
			"manual_url_auth_failed": "Manuel URL kimlik doğrulama başarısız",
			"manual_url_auth_error": "Kimlik doğrulama başarısız",
			"verification_failed": "Kuruluş kimlik doğrulaması doğrulanamıyor."
		},
		"info": {
			"organization_requires_auth": "Kuruluşunuz kimlik doğrulaması gerektiriyor."
		}
	},
	"prompts": {
		"deleteMode": {
			"title": "Özel Modu Sil",
			"description": "Bu {{scope}} modunu silmek istediğinizden emin misiniz? Bu, {{rulesFolderPath}} adresindeki ilişkili kurallar klasörünü de silecektir",
			"descriptionNoRules": "Bu özel modu silmek istediğinizden emin misiniz?",
			"confirm": "Sil"
		}
	},
	"commands": {
		"preventCompletionWithOpenTodos": {
			"description": "Todo listesinde tamamlanmamış todolar olduğunda görev tamamlanmasını engelle"
		}
	}
}<|MERGE_RESOLUTION|>--- conflicted
+++ resolved
@@ -88,7 +88,6 @@
 			"apiKeyModelPlanMismatch": "API keys and subscription plans allow different models. Make sure the selected model is included in your plan.",
 			"notFound": "Claude Code executable '{{claudePath}}' not found.\n\nPlease install Claude Code CLI:\n1. Visit {{installationUrl}} to download Claude Code\n2. Follow the installation instructions for your operating system\n3. Ensure the 'claude' command is available in your PATH\n4. Alternatively, configure a custom path in Roo settings under 'Claude Code Path'\n\nOriginal error: {{originalError}}"
 		},
-<<<<<<< HEAD
 		"geminiCli": {
 			"oauthLoadFailed": "OAuth kimlik bilgileri yüklenemedi. Lütfen önce kimlik doğrulaması yapın: {{error}}",
 			"tokenRefreshFailed": "OAuth token yenilenemedi: {{error}}",
@@ -98,7 +97,7 @@
 			"badRequest": "Geçersiz istek: {{details}}",
 			"apiError": "Gemini CLI API hatası: {{error}}",
 			"completionError": "Gemini CLI tamamlama hatası: {{error}}"
-=======
+		},
 		"message": {
 			"no_active_task_to_delete": "Mesaj silinecek aktif görev yok",
 			"invalid_timestamp_for_deletion": "Silme için geçersiz mesaj zaman damgası",
@@ -107,7 +106,6 @@
 			"message_not_found": "{{messageTs}} zaman damgalı mesaj bulunamadı",
 			"error_deleting_message": "Mesaj silme hatası: {{error}}",
 			"error_editing_message": "Mesaj düzenleme hatası: {{error}}"
->>>>>>> d09689bf
 		},
 		"gemini": {
 			"generate_stream": "Gemini oluşturma bağlam akışı hatası: {{error}}",
