--- conflicted
+++ resolved
@@ -92,7 +92,6 @@
 			"apiKeyModelPlanMismatch": "API keys and subscription plans allow different models. Make sure the selected model is included in your plan.",
 			"notFound": "Claude Code executable '{{claudePath}}' not found.\n\nPlease install Claude Code CLI:\n1. Visit {{installationUrl}} to download Claude Code\n2. Follow the installation instructions for your operating system\n3. Ensure the 'claude' command is available in your PATH\n4. Alternatively, configure a custom path in Roo settings under 'Claude Code Path'\n\nOriginal error: {{originalError}}"
 		},
-<<<<<<< HEAD
 		"geminiCli": {
 			"oauthLoadFailed": "Falha ao carregar credenciais OAuth. Por favor, autentique-se primeiro: {{error}}",
 			"tokenRefreshFailed": "Falha ao atualizar token OAuth: {{error}}",
@@ -102,7 +101,7 @@
 			"badRequest": "Solicitação inválida: {{details}}",
 			"apiError": "Erro da API Gemini CLI: {{error}}",
 			"completionError": "Erro de conclusão do Gemini CLI: {{error}}"
-=======
+		},
 		"message": {
 			"no_active_task_to_delete": "Nenhuma tarefa ativa para excluir mensagens",
 			"invalid_timestamp_for_deletion": "Timestamp da mensagem inválido para exclusão",
@@ -111,7 +110,6 @@
 			"message_not_found": "Mensagem com timestamp {{messageTs}} não encontrada",
 			"error_deleting_message": "Erro ao excluir mensagem: {{error}}",
 			"error_editing_message": "Erro ao editar mensagem: {{error}}"
->>>>>>> d09689bf
 		},
 		"gemini": {
 			"generate_stream": "Erro de fluxo de contexto de geração do Gemini: {{error}}",
