--- conflicted
+++ resolved
@@ -88,7 +88,6 @@
 			"apiKeyModelPlanMismatch": "API-Schlüssel und Abonnement-Pläne erlauben verschiedene Modelle. Stelle sicher, dass das ausgewählte Modell in deinem Plan enthalten ist.",
 			"notFound": "Claude Code ausführbare Datei '{{claudePath}}' nicht gefunden.\n\nBitte installiere Claude Code CLI:\n1. Besuche {{installationUrl}} um Claude Code herunterzuladen\n2. Folge den Installationsanweisungen für dein Betriebssystem\n3. Stelle sicher, dass der 'claude' Befehl in deinem PATH verfügbar ist\n4. Alternativ konfiguriere einen benutzerdefinierten Pfad in den Roo-Einstellungen unter 'Claude Code Pfad'\n\nUrsprünglicher Fehler: {{originalError}}"
 		},
-<<<<<<< HEAD
 		"geminiCli": {
 			"oauthLoadFailed": "Fehler beim Laden der OAuth-Anmeldedaten. Bitte authentifiziere dich zuerst: {{error}}",
 			"tokenRefreshFailed": "Fehler beim Aktualisieren des OAuth-Tokens: {{error}}",
@@ -98,7 +97,7 @@
 			"badRequest": "Ungültige Anfrage: {{details}}",
 			"apiError": "Gemini CLI API-Fehler: {{error}}",
 			"completionError": "Gemini CLI Vervollständigungsfehler: {{error}}"
-=======
+		},
 		"message": {
 			"no_active_task_to_delete": "Keine aktive Aufgabe, aus der Nachrichten gelöscht werden können",
 			"invalid_timestamp_for_deletion": "Ungültiger Nachrichten-Zeitstempel zum Löschen",
@@ -107,7 +106,6 @@
 			"message_not_found": "Nachricht mit Zeitstempel {{messageTs}} nicht gefunden",
 			"error_deleting_message": "Fehler beim Löschen der Nachricht: {{error}}",
 			"error_editing_message": "Fehler beim Bearbeiten der Nachricht: {{error}}"
->>>>>>> d09689bf
 		},
 		"gemini": {
 			"generate_stream": "Fehler beim Generieren des Kontext-Streams von Gemini: {{error}}",
